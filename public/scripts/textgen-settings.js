import {
    eventSource,
    event_types,
    getRequestHeaders,
    getStoppingStrings,
    max_context,
    saveSettingsDebounced,
    setGenerationParamsFromPreset,
    setOnlineStatus,
    substituteParams,
} from '../script.js';
import { BIAS_CACHE, createNewLogitBiasEntry, displayLogitBias, getLogitBiasListResult } from './logit-bias.js';

import { power_user, registerDebugFunction } from './power-user.js';
import EventSourceStream from './sse-stream.js';
import { getCurrentDreamGenModelTokenizer, getCurrentOpenRouterModelTokenizer } from './textgen-models.js';
import { SENTENCEPIECE_TOKENIZERS, TEXTGEN_TOKENIZERS, getTextTokens, tokenizers } from './tokenizers.js';
import { getSortableDelay, onlyUnique } from './utils.js';

export {
    settings as textgenerationwebui_settings,
    loadTextGenSettings,
    generateTextGenWithStreaming,
    formatTextGenURL,
};

export const textgen_types = {
    OOBA: 'ooba',
    MANCER: 'mancer',
    APHRODITE: 'aphrodite',
    TABBY: 'tabby',
    KOBOLDCPP: 'koboldcpp',
    TOGETHERAI: 'togetherai',
    LLAMACPP: 'llamacpp',
    OLLAMA: 'ollama',
    INFERMATICAI: 'infermaticai',
    DREAMGEN: 'dreamgen',
    OPENROUTER: 'openrouter',
};

const { MANCER, APHRODITE, TABBY, TOGETHERAI, OOBA, OLLAMA, LLAMACPP, INFERMATICAI, DREAMGEN, OPENROUTER } = textgen_types;

const LLAMACPP_DEFAULT_ORDER = [
    'top_k',
    'tfs_z',
    'typical_p',
    'top_p',
    'min_p',
    'temperature',
];
const OOBA_DEFAULT_ORDER = [
    'temperature',
    'dynamic_temperature',
    'quadratic_sampling',
    'top_k',
    'top_p',
    'typical_p',
    'epsilon_cutoff',
    'eta_cutoff',
    'tfs',
    'top_a',
    'min_p',
    'mirostat',
];
const BIAS_KEY = '#textgenerationwebui_api-settings';

// Maybe let it be configurable in the future?
// (7 days later) The future has come.
const MANCER_SERVER_KEY = 'mancer_server';
const MANCER_SERVER_DEFAULT = 'https://neuro.mancer.tech';
let MANCER_SERVER = localStorage.getItem(MANCER_SERVER_KEY) ?? MANCER_SERVER_DEFAULT;
let TOGETHERAI_SERVER = 'https://api.together.xyz';
let INFERMATICAI_SERVER = 'https://api.totalgpt.ai';
let DREAMGEN_SERVER = 'https://dreamgen.com';
let OPENROUTER_SERVER = 'https://openrouter.ai/api';

const SERVER_INPUTS = {
    [textgen_types.OOBA]: '#textgenerationwebui_api_url_text',
    [textgen_types.APHRODITE]: '#aphrodite_api_url_text',
    [textgen_types.TABBY]: '#tabby_api_url_text',
    [textgen_types.KOBOLDCPP]: '#koboldcpp_api_url_text',
    [textgen_types.LLAMACPP]: '#llamacpp_api_url_text',
    [textgen_types.OLLAMA]: '#ollama_api_url_text',
};

const KOBOLDCPP_ORDER = [6, 0, 1, 3, 4, 2, 5];
const settings = {
    temp: 0.7,
    temperature_last: true,
    top_p: 0.5,
    top_k: 40,
    top_a: 0,
    tfs: 1,
    epsilon_cutoff: 0,
    eta_cutoff: 0,
    typical_p: 1,
    min_p: 0,
    rep_pen: 1.2,
    rep_pen_range: 0,
    no_repeat_ngram_size: 0,
    penalty_alpha: 0,
    num_beams: 1,
    length_penalty: 1,
    min_length: 0,
    encoder_rep_pen: 1,
    freq_pen: 0,
    presence_pen: 0,
    do_sample: true,
    early_stopping: false,
    dynatemp: false,
    min_temp: 0,
    max_temp: 2.0,
    dynatemp_exponent: 1.0,
    smoothing_factor: 0.0,
<<<<<<< HEAD
=======
    smoothing_curve: 1.0,
>>>>>>> 80d7f5a2
    max_tokens_second: 0,
    seed: -1,
    preset: 'Default',
    add_bos_token: true,
    stopping_strings: [],
    truncation_length: 2048,
    ban_eos_token: false,
    skip_special_tokens: true,
    streaming: false,
    mirostat_mode: 0,
    mirostat_tau: 5,
    mirostat_eta: 0.1,
    guidance_scale: 1,
    negative_prompt: '',
    grammar_string: '',
    banned_tokens: '',
    sampler_priority: OOBA_DEFAULT_ORDER,
    samplers: LLAMACPP_DEFAULT_ORDER,
    //n_aphrodite: 1,
    //best_of_aphrodite: 1,
    ignore_eos_token_aphrodite: false,
    spaces_between_special_tokens_aphrodite: true,
    //logits_processors_aphrodite: [],
    //log_probs_aphrodite: 0,
    //prompt_log_probs_aphrodite: 0,
    type: textgen_types.OOBA,
    mancer_model: 'mytholite',
    togetherai_model: 'Gryphe/MythoMax-L2-13b',
    infermaticai_model: '',
    ollama_model: '',
    openrouter_model: 'openrouter/auto',
    aphrodite_model: '',
    dreamgen_model: 'opus-v1-xl/text',
    legacy_api: false,
    sampler_order: KOBOLDCPP_ORDER,
    logit_bias: [],
    n: 1,
    server_urls: {},
    custom_model: '',
    bypass_status_check: false,
};

export let textgenerationwebui_banned_in_macros = [];

export let textgenerationwebui_presets = [];
export let textgenerationwebui_preset_names = [];

const setting_names = [
    'temp',
    'temperature_last',
    'rep_pen',
    'rep_pen_range',
    'no_repeat_ngram_size',
    'top_k',
    'top_p',
    'top_a',
    'tfs',
    'epsilon_cutoff',
    'eta_cutoff',
    'typical_p',
    'min_p',
    'penalty_alpha',
    'num_beams',
    'length_penalty',
    'min_length',
    'dynatemp',
    'min_temp',
    'max_temp',
    'dynatemp_exponent',
    'smoothing_factor',
<<<<<<< HEAD
=======
    'smoothing_curve',
>>>>>>> 80d7f5a2
    'max_tokens_second',
    'encoder_rep_pen',
    'freq_pen',
    'presence_pen',
    'do_sample',
    'early_stopping',
    'seed',
    'add_bos_token',
    'ban_eos_token',
    'skip_special_tokens',
    'streaming',
    'mirostat_mode',
    'mirostat_tau',
    'mirostat_eta',
    'guidance_scale',
    'negative_prompt',
    'grammar_string',
    'banned_tokens',
    'legacy_api',
    //'n_aphrodite',
    //'best_of_aphrodite',
    'ignore_eos_token_aphrodite',
    'spaces_between_special_tokens_aphrodite',
    //'logits_processors_aphrodite',
    //'log_probs_aphrodite',
    //'prompt_log_probs_aphrodite'
    'sampler_order',
    'sampler_priority',
    'samplers',
    'n',
    'logit_bias',
    'custom_model',
    'bypass_status_check',
];

export function validateTextGenUrl() {
    const selector = SERVER_INPUTS[settings.type];

    if (!selector) {
        return;
    }

    const control = $(selector);
    const url = String(control.val()).trim();
    const formattedUrl = formatTextGenURL(url);

    if (!formattedUrl) {
        toastr.error('Enter a valid API URL', 'Text Completion API');
        return;
    }

    control.val(formattedUrl);
}

export function getTextGenServer() {
    if (settings.type === MANCER) {
        return MANCER_SERVER;
    }

    if (settings.type === TOGETHERAI) {
        return TOGETHERAI_SERVER;
    }

    if (settings.type === INFERMATICAI) {
        return INFERMATICAI_SERVER;
    }

    if (settings.type === DREAMGEN) {
        return DREAMGEN_SERVER;
    }

    if (settings.type === OPENROUTER) {
        return OPENROUTER_SERVER;
    }

    return settings.server_urls[settings.type] ?? '';
}

async function selectPreset(name) {
    const preset = textgenerationwebui_presets[textgenerationwebui_preset_names.indexOf(name)];

    if (!preset) {
        return;
    }

    settings.preset = name;
    for (const name of setting_names) {
        const value = preset[name];
        setSettingByName(name, value, true);
    }
    setGenerationParamsFromPreset(preset);
    BIAS_CACHE.delete(BIAS_KEY);
    displayLogitBias(preset.logit_bias, BIAS_KEY);
    saveSettingsDebounced();
}

function formatTextGenURL(value) {
    try {
        // Mancer/Together/InfermaticAI doesn't need any formatting (it's hardcoded)
        if (settings.type === MANCER || settings.type === TOGETHERAI || settings.type === INFERMATICAI || settings.type === DREAMGEN || settings.type === OPENROUTER) {
            return value;
        }

        const url = new URL(value);
        if (url.pathname === '/api' && !settings.legacy_api) {
            toastr.info('Enable Legacy API or start Ooba with the OpenAI extension enabled.', 'Legacy API URL detected. Generation may fail.', { preventDuplicates: true, timeOut: 10000, extendedTimeOut: 20000 });
            url.pathname = '';
        }

        if (!power_user.relaxed_api_urls && settings.legacy_api) {
            url.pathname = '/api';
        }
        return url.toString();
    } catch {
        // Just using URL as a validation check
    }
    return null;
}

function convertPresets(presets) {
    return Array.isArray(presets) ? presets.map((p) => JSON.parse(p)) : [];
}

function getTokenizerForTokenIds() {
    if (power_user.tokenizer === tokenizers.API_CURRENT && TEXTGEN_TOKENIZERS.includes(settings.type)) {
        return tokenizers.API_CURRENT;
    }

    if (SENTENCEPIECE_TOKENIZERS.includes(power_user.tokenizer)) {
        return power_user.tokenizer;
    }

    if (settings.type === OPENROUTER) {
        return getCurrentOpenRouterModelTokenizer();
    }

    if (settings.type === DREAMGEN) {
        return getCurrentDreamGenModelTokenizer();
    }

    return tokenizers.LLAMA;
}

/**
 * @returns {string} String with comma-separated banned token IDs
 */
function getCustomTokenBans() {
    if (!settings.banned_tokens && !textgenerationwebui_banned_in_macros.length) {
        return '';
    }

    const tokenizer = getTokenizerForTokenIds();
    const result = [];
    const sequences = settings.banned_tokens
        .split('\n')
        .concat(textgenerationwebui_banned_in_macros)
        .filter(x => x.length > 0)
        .filter(onlyUnique);

    //debug
    if (textgenerationwebui_banned_in_macros.length) {
        console.log('=== Found banned word sequences in the macros:', textgenerationwebui_banned_in_macros, 'Resulting array of banned sequences (will be used this generation turn):', sequences);
    }

    //clean old temporary bans found in macros before, for the next generation turn.
    textgenerationwebui_banned_in_macros = [];

    for (const line of sequences) {
        // Raw token ids, JSON serialized
        if (line.startsWith('[') && line.endsWith(']')) {
            try {
                const tokens = JSON.parse(line);

                if (Array.isArray(tokens) && tokens.every(t => Number.isInteger(t))) {
                    result.push(...tokens);
                } else {
                    throw new Error('Not an array of integers');
                }
            } catch (err) {
                console.log(`Failed to parse bad word token list: ${line}`, err);
            }
        } else {
            try {
                const tokens = getTextTokens(tokenizer, line);
                result.push(...tokens);
            } catch {
                console.log(`Could not tokenize raw text: ${line}`);
            }
        }
    }

    return result.filter(onlyUnique).map(x => String(x)).join(',');
}

/**
 * Calculates logit bias object from the logit bias list.
 * @returns {object} Logit bias object
 */
function calculateLogitBias() {
    if (!Array.isArray(settings.logit_bias) || settings.logit_bias.length === 0) {
        return {};
    }

    const tokenizer = getTokenizerForTokenIds();
    const result = {};

    /**
     * Adds bias to the logit bias object.
     * @param {number} bias
     * @param {number[]} sequence
     * @returns {object} Accumulated logit bias object
     */
    function addBias(bias, sequence) {
        if (sequence.length === 0) {
            return;
        }

        for (const logit of sequence) {
            const key = String(logit);
            result[key] = bias;
        }

        return result;
    }

    getLogitBiasListResult(settings.logit_bias, tokenizer, addBias);

    return result;
}

function loadTextGenSettings(data, loadedSettings) {
    textgenerationwebui_presets = convertPresets(data.textgenerationwebui_presets);
    textgenerationwebui_preset_names = data.textgenerationwebui_preset_names ?? [];
    Object.assign(settings, loadedSettings.textgenerationwebui_settings ?? {});

    if (loadedSettings.api_server_textgenerationwebui) {
        for (const type of Object.keys(SERVER_INPUTS)) {
            settings.server_urls[type] = loadedSettings.api_server_textgenerationwebui;
        }
        delete loadedSettings.api_server_textgenerationwebui;
    }

    for (const [type, selector] of Object.entries(SERVER_INPUTS)) {
        const control = $(selector);
        control.val(settings.server_urls[type] ?? '').on('input', function () {
            settings.server_urls[type] = String($(this).val());
            saveSettingsDebounced();
        });
    }

    if (loadedSettings.api_use_mancer_webui) {
        settings.type = MANCER;
    }

    for (const name of textgenerationwebui_preset_names) {
        const option = document.createElement('option');
        option.value = name;
        option.innerText = name;
        $('#settings_preset_textgenerationwebui').append(option);
    }

    if (settings.preset) {
        $('#settings_preset_textgenerationwebui').val(settings.preset);
    }

    for (const i of setting_names) {
        const value = settings[i];
        setSettingByName(i, value);
    }

    $('#textgen_type').val(settings.type);
    showTypeSpecificControls(settings.type);
    BIAS_CACHE.delete(BIAS_KEY);
    displayLogitBias(settings.logit_bias, BIAS_KEY);
    //this is needed because showTypeSpecificControls() does not handle NOT declarations
    if (settings.type === textgen_types.APHRODITE) {
        $('[data-forAphro="False"]').each(function () {
            $(this).hide();
        });
    } else {
        $('[data-forAphro="False"]').each(function () {
            if ($(this).css('display') !== 'none') { //if it wasn't already hidden by showTypeSpecificControls
                $(this).show();
            }
        });
    }

    registerDebugFunction('change-mancer-url', 'Change Mancer base URL', 'Change Mancer API server base URL', () => {
        const result = prompt(`Enter Mancer base URL\nDefault: ${MANCER_SERVER_DEFAULT}`, MANCER_SERVER);

        if (result) {
            localStorage.setItem(MANCER_SERVER_KEY, result);
            MANCER_SERVER = result;
        }
    });
}

/**
 * Sorts the sampler items by the given order.
 * @param {any[]} orderArray Sampler order array.
 */
function sortKoboldItemsByOrder(orderArray) {
    console.debug('Preset samplers order: ' + orderArray);
    const $draggableItems = $('#koboldcpp_order');

    for (let i = 0; i < orderArray.length; i++) {
        const index = orderArray[i];
        const $item = $draggableItems.find(`[data-id="${index}"]`).detach();
        $draggableItems.append($item);
    }
}

function sortLlamacppItemsByOrder(orderArray) {
    console.debug('Preset samplers order: ', orderArray);
    const $container = $('#llamacpp_samplers_sortable');

    orderArray.forEach((name) => {
        const $item = $container.find(`[data-name="${name}"]`).detach();
        $container.append($item);
    });
}

function sortOobaItemsByOrder(orderArray) {
    console.debug('Preset samplers order: ', orderArray);
    const $container = $('#sampler_priority_container');

    orderArray.forEach((name) => {
        const $item = $container.find(`[data-name="${name}"]`).detach();
        $container.append($item);
    });
}

jQuery(function () {
    $('#koboldcpp_order').sortable({
        delay: getSortableDelay(),
        stop: function () {
            const order = [];
            $('#koboldcpp_order').children().each(function () {
                order.push($(this).data('id'));
            });
            settings.sampler_order = order;
            console.log('Samplers reordered:', settings.sampler_order);
            saveSettingsDebounced();
        },
    });

    $('#koboldcpp_default_order').on('click', function () {
        settings.sampler_order = KOBOLDCPP_ORDER;
        sortKoboldItemsByOrder(settings.sampler_order);
        saveSettingsDebounced();
    });

    $('#llamacpp_samplers_sortable').sortable({
        delay: getSortableDelay(),
        stop: function () {
            const order = [];
            $('#llamacpp_samplers_sortable').children().each(function () {
                order.push($(this).data('name'));
            });
            settings.samplers = order;
            console.log('Samplers reordered:', settings.samplers);
            saveSettingsDebounced();
        },
    });

    $('#llamacpp_samplers_default_order').on('click', function () {
        sortLlamacppItemsByOrder(LLAMACPP_DEFAULT_ORDER);
        settings.samplers = LLAMACPP_DEFAULT_ORDER;
        console.log('Default samplers order loaded:', settings.samplers);
        saveSettingsDebounced();
    });

    $('#sampler_priority_container').sortable({
        delay: getSortableDelay(),
        stop: function () {
            const order = [];
            $('#sampler_priority_container').children().each(function () {
                order.push($(this).data('name'));
            });
            settings.sampler_priority = order;
            console.log('Samplers reordered:', settings.sampler_priority);
            saveSettingsDebounced();
        },
    });

    $('#textgenerationwebui_default_order').on('click', function () {
        sortOobaItemsByOrder(OOBA_DEFAULT_ORDER);
        settings.sampler_priority = OOBA_DEFAULT_ORDER;
        console.log('Default samplers order loaded:', settings.sampler_priority);
        saveSettingsDebounced();
    });

    $('#textgen_type').on('change', function () {
        const type = String($(this).val());
        settings.type = type;

        if (settings.type === textgen_types.APHRODITE) {
            //this is needed because showTypeSpecificControls() does not handle NOT declarations
            $('[data-forAphro="False"]').each(function () {
                $(this).hide();
            });
            $('#mirostat_mode_textgenerationwebui').attr('step', 2); //Aphro disallows mode 1
            $('#do_sample_textgenerationwebui').prop('checked', true); //Aphro should always do sample; 'otherwise set temp to 0 to mimic no sample'
            $('#ban_eos_token_textgenerationwebui').prop('checked', false); //Aphro should not ban EOS, just ignore it; 'add token '2' to ban list do to this'
            //special handling for Aphrodite topK -1 disable state
            $('#top_k_textgenerationwebui').attr('min', -1);
            if ($('#top_k_textgenerationwebui').val() === '0' || settings['top_k'] === 0) {
                settings['top_k'] = -1;
                $('#top_k_textgenerationwebui').val('-1').trigger('input');
            }
        } else {
            //this is needed because showTypeSpecificControls() does not handle NOT declarations
            $('[data-forAphro="False"]').each(function () {
                $(this).show();
            });
            $('#mirostat_mode_textgenerationwebui').attr('step', 1);
            //undo special Aphrodite setup for topK
            $('#top_k_textgenerationwebui').attr('min', 0);
            if ($('#top_k_textgenerationwebui').val() === '-1' || settings['top_k'] === -1) {
                settings['top_k'] = 0;
                $('#top_k_textgenerationwebui').val('0').trigger('input');
            }
        }

        showTypeSpecificControls(type);
        setOnlineStatus('no_connection');
        BIAS_CACHE.delete(BIAS_KEY);

        $('#main_api').trigger('change');

        if (!SERVER_INPUTS[type] || settings.server_urls[type]) {
            $('#api_button_textgenerationwebui').trigger('click');
        }

        saveSettingsDebounced();
    });

    $('#settings_preset_textgenerationwebui').on('change', function () {
        const presetName = $(this).val();
        selectPreset(presetName);
    });

    $('#samplerResetButton').off('click').on('click', function () {
        const inputs = {
            'temp_textgenerationwebui': 1,
            'top_k_textgenerationwebui': 0,
            'top_p_textgenerationwebui': 1,
            'min_p_textgenerationwebui': 0,
            'rep_pen_textgenerationwebui': 1,
            'rep_pen_range_textgenerationwebui': 0,
            'dynatemp_textgenerationwebui': false,
            'seed_textgenerationwebui': -1,
            'ban_eos_token_textgenerationwebui': false,
            'do_sample_textgenerationwebui': true,
            'add_bos_token_textgenerationwebui': true,
            'temperature_last_textgenerationwebui': true,
            'skip_special_tokens_textgenerationwebui': true,
            'top_a_textgenerationwebui': 0,
            'top_a_counter_textgenerationwebui': 0,
            'mirostat_mode_textgenerationwebui': 0,
            'mirostat_tau_textgenerationwebui': 5,
            'mirostat_eta_textgenerationwebui': 0.1,
            'tfs_textgenerationwebui': 1,
            'epsilon_cutoff_textgenerationwebui': 0,
            'eta_cutoff_textgenerationwebui': 0,
            'encoder_rep_pen_textgenerationwebui': 1,
            'freq_pen_textgenerationwebui': 0,
            'presence_pen_textgenerationwebui': 0,
            'no_repeat_ngram_size_textgenerationwebui': 0,
            'min_length_textgenerationwebui': 0,
            'num_beams_textgenerationwebui': 1,
            'length_penalty_textgenerationwebui': 0,
            'penalty_alpha_textgenerationwebui': 0,
            'typical_p_textgenerationwebui': 1, // Added entry
            'guidance_scale_textgenerationwebui': 1,
            'smoothing_factor_textgenerationwebui': 0,
<<<<<<< HEAD
=======
            'smoothing_curve_textgenerationwebui': 1,
>>>>>>> 80d7f5a2
        };

        for (const [id, value] of Object.entries(inputs)) {
            const inputElement = $(`#${id}`);
            if (inputElement.prop('type') === 'checkbox') {
                inputElement.prop('checked', value).trigger('input');
            } else if (inputElement.prop('type') === 'number') {
                inputElement.val(value).trigger('input');
            } else {
                inputElement.val(value).trigger('input');
                if (power_user.enableZenSliders) {
                    let masterElementID = inputElement.prop('id');
                    console.log(masterElementID);
                    let zenSlider = $(`#${masterElementID}_zenslider`).slider();
                    zenSlider.slider('option', 'value', value);
                    zenSlider.slider('option', 'slide')
                        .call(zenSlider, null, {
                            handle: $('.ui-slider-handle', zenSlider), value: value,
                        });
                }
            }
        }
    });

    for (const i of setting_names) {
        $(`#${i}_textgenerationwebui`).attr('x-setting-id', i);
        $(document).on('input', `#${i}_textgenerationwebui`, function () {
            const isCheckbox = $(this).attr('type') == 'checkbox';
            const isText = $(this).attr('type') == 'text' || $(this).is('textarea');
            const id = $(this).attr('x-setting-id');

            if (isCheckbox) {
                const value = $(this).prop('checked');
                settings[id] = value;
            }
            else if (isText) {
                const value = $(this).val();
                settings[id] = value;
            }
            else {
                const value = Number($(this).val());
                $(`#${id}_counter_textgenerationwebui`).val(value);
                settings[id] = value;
                //special handling for aphrodite using -1 as disabled instead of 0
                if ($(this).attr('id') === 'top_k_textgenerationwebui' &&
                    settings.type === textgen_types.APHRODITE &&
                    value === 0) {
                    settings[id] = -1;
                    $(this).val(-1);
                }
            }
            saveSettingsDebounced();
        });
    }

    $('#textgen_logit_bias_new_entry').on('click', () => createNewLogitBiasEntry(settings.logit_bias, BIAS_KEY));
});

function showTypeSpecificControls(type) {
    $('[data-tg-type]').each(function () {
        const tgTypes = $(this).attr('data-tg-type').split(',').map(x => x.trim());
        for (const tgType of tgTypes) {
            if (tgType === type || tgType == 'all') {
                $(this).show();
                return;
            } else {
                $(this).hide();
            }
        }
    });
}

function setSettingByName(setting, value, trigger) {
    if (value === null || value === undefined) {
        return;
    }

    if ('sampler_order' === setting) {
        value = Array.isArray(value) ? value : KOBOLDCPP_ORDER;
        sortKoboldItemsByOrder(value);
        settings.sampler_order = value;
        return;
    }

    if ('sampler_priority' === setting) {
        value = Array.isArray(value) ? value : OOBA_DEFAULT_ORDER;
        sortOobaItemsByOrder(value);
        settings.sampler_priority = value;
        return;
    }

    if ('samplers' === setting) {
        value = Array.isArray(value) ? value : LLAMACPP_DEFAULT_ORDER;
        sortLlamacppItemsByOrder(value);
        settings.samplers = value;
        return;
    }

    if ('logit_bias' === setting) {
        settings.logit_bias = Array.isArray(value) ? value : [];
        return;
    }

    const isCheckbox = $(`#${setting}_textgenerationwebui`).attr('type') == 'checkbox';
    const isText = $(`#${setting}_textgenerationwebui`).attr('type') == 'text' || $(`#${setting}_textgenerationwebui`).is('textarea');
    if (isCheckbox) {
        const val = Boolean(value);
        $(`#${setting}_textgenerationwebui`).prop('checked', val);
    }
    else if (isText) {
        $(`#${setting}_textgenerationwebui`).val(value);
    }
    else {
        const val = parseFloat(value);
        $(`#${setting}_textgenerationwebui`).val(val);
        $(`#${setting}_counter_textgenerationwebui`).val(val);
        if (power_user.enableZenSliders) {
            let zenSlider = $(`#${setting}_textgenerationwebui_zenslider`).slider();
            zenSlider.slider('option', 'value', val);
            zenSlider.slider('option', 'slide')
                .call(zenSlider, null, {
                    handle: $('.ui-slider-handle', zenSlider), value: val,
                });
        }
    }

    if (trigger) {
        $(`#${setting}_textgenerationwebui`).trigger('input');
    }
}

async function generateTextGenWithStreaming(generate_data, signal) {
    generate_data.stream = true;

    const response = await fetch('/api/backends/text-completions/generate', {
        headers: {
            ...getRequestHeaders(),
        },
        body: JSON.stringify(generate_data),
        method: 'POST',
        signal: signal,
    });

    if (!response.ok) {
        tryParseStreamingError(response, await response.text());
        throw new Error(`Got response status ${response.status}`);
    }

    const eventStream = new EventSourceStream();
    response.body.pipeThrough(eventStream);
    const reader = eventStream.readable.getReader();

    return async function* streamData() {
        let text = '';
        /** @type {import('logprobs.js').TokenLogprobs | null} */
        let logprobs = null;
        const swipes = [];
        while (true) {
            const { done, value } = await reader.read();
            if (done) return;
            if (value.data === '[DONE]') return;

            tryParseStreamingError(response, value.data);

            let data = JSON.parse(value.data);

            if (data?.choices?.[0]?.index > 0) {
                const swipeIndex = data.choices[0].index - 1;
                swipes[swipeIndex] = (swipes[swipeIndex] || '') + data.choices[0].text;
            } else {
                const newText = data?.choices?.[0]?.text || data?.content || '';
                text += newText;
                logprobs = parseTextgenLogprobs(newText, data.choices?.[0]?.logprobs || data?.completion_probabilities);
            }

            yield { text, swipes, logprobs };
        }
    };
}

/**
 * parseTextgenLogprobs converts a logprobs object returned from a textgen API
 * for a single token into a TokenLogprobs object used by the Token
 * Probabilities feature.
 * @param {string} token - the text of the token that the logprobs are for
 * @param {Object} logprobs - logprobs object returned from the API
 * @returns {import('logprobs.js').TokenLogprobs | null} - converted logprobs
 */
export function parseTextgenLogprobs(token, logprobs) {
    if (!logprobs) {
        return null;
    }

    switch (settings.type) {
        case TABBY:
        case APHRODITE:
        case OOBA: {
            /** @type {Record<string, number>[]} */
            const topLogprobs = logprobs.top_logprobs;
            if (!topLogprobs?.length) {
                return null;
            }
            const candidates = Object.entries(topLogprobs[0]);
            return { token, topLogprobs: candidates };
        }
        case LLAMACPP: {
            /** @type {Record<string, number>[]} */
            if (!logprobs?.length) {
                return null;
            }
            const candidates = logprobs[0].probs.map(x => [ x.tok_str, x.prob ]);
            return { token, topLogprobs: candidates };
        }
        default:
            return null;
    }
}

export function parseTabbyLogprobs(data) {
    const text = data?.choices?.[0]?.text;
    const offsets = data?.choices?.[0]?.logprobs?.text_offset;

    if (!text || !offsets) {
        return null;
    }

    // Convert string offsets list to tokens
    const tokens = offsets?.map((offset, index) => {
        const nextOffset = offsets[index + 1] || text.length;
        return text.substring(offset, nextOffset);
    });

    const topLogprobs = data?.choices?.[0]?.logprobs?.top_logprobs?.map(x => ({ top_logprobs: [x] }));
    return tokens?.map((token, index) => parseTextgenLogprobs(token, topLogprobs[index])) || null;
}

/**
 * Parses errors in streaming responses and displays them in toastr.
 * @param {Response} response - Response from the server.
 * @param {string} decoded - Decoded response body.
 * @returns {void} Nothing.
 */
function tryParseStreamingError(response, decoded) {
    let data = {};

    try {
        data = JSON.parse(decoded);
    } catch {
        // No JSON. Do nothing.
    }

    const message = data?.error?.message || data?.message;

    if (message) {
        toastr.error(message, 'Text Completion API');
        throw new Error(message);
    }
}

/**
 * Converts a string of comma-separated integers to an array of integers.
 * @param {string} string Input string
 * @returns {number[]} Array of integers
 */
function toIntArray(string) {
    if (!string) {
        return [];
    }

    return string.split(',').map(x => parseInt(x)).filter(x => !isNaN(x));
}

function getModel() {
    if (settings.type === OOBA && settings.custom_model) {
        return settings.custom_model;
    }

    if (settings.type === MANCER) {
        return settings.mancer_model;
    }

    if (settings.type === TOGETHERAI) {
        return settings.togetherai_model;
    }

    if (settings.type === INFERMATICAI) {
        return settings.infermaticai_model;
    }

    if (settings.type === DREAMGEN) {
        return settings.dreamgen_model;
    }

    if (settings.type === OPENROUTER) {
        return settings.openrouter_model;
    }

    if (settings.type === APHRODITE) {
        return settings.aphrodite_model;
    }

    if (settings.type === OLLAMA) {
        if (!settings.ollama_model) {
            toastr.error('No Ollama model selected.', 'Text Completion API');
            throw new Error('No Ollama model selected');
        }

        return settings.ollama_model;
    }

    return undefined;
}

export function getTextGenGenerationData(finalPrompt, maxTokens, isImpersonate, isContinue, cfgValues, type) {
    const canMultiSwipe = !isContinue && !isImpersonate && type !== 'quiet';
    let params = {
        'prompt': finalPrompt,
        'model': getModel(),
        'max_new_tokens': maxTokens,
        'max_tokens': maxTokens,
        'logprobs': power_user.request_token_probabilities ? 10 : undefined,
        'temperature': settings.dynatemp ? (settings.min_temp + settings.max_temp) / 2 : settings.temp,
        'top_p': settings.top_p,
        'typical_p': settings.typical_p,
        'typical': settings.typical_p,
        'sampler_seed': settings.seed,
        'min_p': settings.min_p,
        'repetition_penalty': settings.rep_pen,
        'frequency_penalty': settings.freq_pen,
        'presence_penalty': settings.presence_pen,
        'top_k': settings.top_k,
        'min_length': settings.type === OOBA ? settings.min_length : undefined,
        'minimum_message_content_tokens': settings.type === DREAMGEN ? settings.min_length : undefined,
        'min_tokens': settings.min_length,
        'num_beams': settings.type === OOBA ? settings.num_beams : undefined,
        'length_penalty': settings.length_penalty,
        'early_stopping': settings.early_stopping,
        'add_bos_token': settings.add_bos_token,
        'dynamic_temperature': settings.dynatemp,
        'dynatemp_low': settings.dynatemp ? settings.min_temp : 1,
        'dynatemp_high': settings.dynatemp ? settings.max_temp : 1,
        'dynatemp_range': settings.dynatemp ? (settings.max_temp - settings.min_temp) / 2 : 0,
        'dynatemp_exponent': settings.dynatemp ? settings.dynatemp_exponent : 1,
        'smoothing_factor': settings.smoothing_factor,
<<<<<<< HEAD
=======
        'smoothing_curve': settings.smoothing_curve,
>>>>>>> 80d7f5a2
        'max_tokens_second': settings.max_tokens_second,
        'sampler_priority': settings.type === OOBA ? settings.sampler_priority : undefined,
        'samplers': settings.type === LLAMACPP ? settings.samplers : undefined,
        'stopping_strings': getStoppingStrings(isImpersonate, isContinue),
        'stop': getStoppingStrings(isImpersonate, isContinue),
        'truncation_length': max_context,
        'ban_eos_token': settings.ban_eos_token,
        'skip_special_tokens': settings.skip_special_tokens,
        'top_a': settings.top_a,
        'tfs': settings.tfs,
        'epsilon_cutoff': settings.type === OOBA ? settings.epsilon_cutoff : undefined,
        'eta_cutoff': settings.type === OOBA ? settings.eta_cutoff : undefined,
        'mirostat_mode': settings.mirostat_mode,
        'mirostat_tau': settings.mirostat_tau,
        'mirostat_eta': settings.mirostat_eta,
        'custom_token_bans': settings.type === textgen_types.APHRODITE ?
            toIntArray(getCustomTokenBans()) :
            getCustomTokenBans(),
        'api_type': settings.type,
        'api_server': getTextGenServer(),
        'legacy_api': settings.legacy_api && (settings.type === OOBA || settings.type === APHRODITE),
        'sampler_order': settings.type === textgen_types.KOBOLDCPP ? settings.sampler_order : undefined,
    };
    const nonAphroditeParams = {
        'rep_pen': settings.rep_pen,
        'rep_pen_range': settings.rep_pen_range,
        'repetition_penalty_range': settings.rep_pen_range,
        'encoder_repetition_penalty': settings.type === OOBA ? settings.encoder_rep_pen : undefined,
        'no_repeat_ngram_size': settings.type === OOBA ? settings.no_repeat_ngram_size : undefined,
        'penalty_alpha': settings.type === OOBA ? settings.penalty_alpha : undefined,
        'temperature_last': (settings.type === OOBA || settings.type === APHRODITE || settings.type == TABBY) ? settings.temperature_last : undefined,
        'do_sample': settings.type === OOBA ? settings.do_sample : undefined,
        'seed': settings.seed,
        'guidance_scale': cfgValues?.guidanceScale?.value ?? settings.guidance_scale ?? 1,
        'negative_prompt': cfgValues?.negativePrompt ?? substituteParams(settings.negative_prompt) ?? '',
        'grammar_string': settings.grammar_string,
        // llama.cpp aliases. In case someone wants to use LM Studio as Text Completion API
        'repeat_penalty': settings.rep_pen,
        'tfs_z': settings.tfs,
        'repeat_last_n': settings.rep_pen_range,
        'n_predict': maxTokens,
        'mirostat': settings.mirostat_mode,
        'ignore_eos': settings.ban_eos_token,
        'n_probs': power_user.request_token_probabilities ? 10 : undefined,
    };
    const aphroditeParams = {
        'n': canMultiSwipe ? settings.n : 1,
        'best_of': canMultiSwipe ? settings.n : 1,
        'ignore_eos': settings.ignore_eos_token_aphrodite,
        'spaces_between_special_tokens': settings.spaces_between_special_tokens_aphrodite,
        'grammar': settings.grammar_string,
        //'logits_processors': settings.logits_processors_aphrodite,
        //'logprobs': settings.log_probs_aphrodite,
        //'prompt_logprobs': settings.prompt_log_probs_aphrodite,
    };
    if (settings.type === APHRODITE) {
        params = Object.assign(params, aphroditeParams);
    } else {
        params = Object.assign(params, nonAphroditeParams);
    }

    if (Array.isArray(settings.logit_bias) && settings.logit_bias.length) {
        const logitBias = BIAS_CACHE.get(BIAS_KEY) || calculateLogitBias();
        BIAS_CACHE.set(BIAS_KEY, logitBias);
        params.logit_bias = logitBias;
    }

    if (settings.type === LLAMACPP || settings.type === OLLAMA) {
        // Convert bias and token bans to array of arrays
        const logitBiasArray = (params.logit_bias && typeof params.logit_bias === 'object' && Object.keys(params.logit_bias).length > 0)
            ? Object.entries(params.logit_bias).map(([key, value]) => [Number(key), value])
            : [];
        const tokenBans = toIntArray(getCustomTokenBans());
        logitBiasArray.push(...tokenBans.map(x => [Number(x), false]));
        const llamaCppParams = {
            'logit_bias': logitBiasArray,
            // Conflicts with ooba's grammar_string
            'grammar': settings.grammar_string,
            'cache_prompt': true,
        };
        params = Object.assign(params, llamaCppParams);
    }

    eventSource.emitAndWait(event_types.TEXT_COMPLETION_SETTINGS_READY, params);

    return params;
}
<|MERGE_RESOLUTION|>--- conflicted
+++ resolved
@@ -112,10 +112,7 @@
     max_temp: 2.0,
     dynatemp_exponent: 1.0,
     smoothing_factor: 0.0,
-<<<<<<< HEAD
-=======
     smoothing_curve: 1.0,
->>>>>>> 80d7f5a2
     max_tokens_second: 0,
     seed: -1,
     preset: 'Default',
@@ -186,10 +183,7 @@
     'max_temp',
     'dynatemp_exponent',
     'smoothing_factor',
-<<<<<<< HEAD
-=======
     'smoothing_curve',
->>>>>>> 80d7f5a2
     'max_tokens_second',
     'encoder_rep_pen',
     'freq_pen',
@@ -666,10 +660,7 @@
             'typical_p_textgenerationwebui': 1, // Added entry
             'guidance_scale_textgenerationwebui': 1,
             'smoothing_factor_textgenerationwebui': 0,
-<<<<<<< HEAD
-=======
             'smoothing_curve_textgenerationwebui': 1,
->>>>>>> 80d7f5a2
         };
 
         for (const [id, value] of Object.entries(inputs)) {
@@ -1014,10 +1005,7 @@
         'dynatemp_range': settings.dynatemp ? (settings.max_temp - settings.min_temp) / 2 : 0,
         'dynatemp_exponent': settings.dynatemp ? settings.dynatemp_exponent : 1,
         'smoothing_factor': settings.smoothing_factor,
-<<<<<<< HEAD
-=======
         'smoothing_curve': settings.smoothing_curve,
->>>>>>> 80d7f5a2
         'max_tokens_second': settings.max_tokens_second,
         'sampler_priority': settings.type === OOBA ? settings.sampler_priority : undefined,
         'samplers': settings.type === LLAMACPP ? settings.samplers : undefined,
