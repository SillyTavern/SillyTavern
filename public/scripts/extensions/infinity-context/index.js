import { saveSettingsDebounced, getCurrentChatId, system_message_types, extension_prompt_types, eventSource, event_types, getRequestHeaders, CHARACTERS_PER_TOKEN_RATIO, substituteParams, max_context, } from "../../../script.js";
import { humanizedDateTime } from "../../RossAscends-mods.js";
import { getApiUrl, extension_settings, getContext, doExtrasFetch } from "../../extensions.js";
import { getFileText, onlyUnique, splitRecursive, IndexedDBStore } from "../../utils.js";
export { MODULE_NAME };

const MODULE_NAME = 'chromadb';
const dbStore = new IndexedDBStore('SillyTavern', MODULE_NAME);

const defaultSettings = {
    strategy: 'original',
    sort_strategy: 'date',

    keep_context: 10,
    keep_context_min: 1,
    keep_context_max: 500,
    keep_context_step: 1,

    n_results: 20,
    n_results_min: 0,
    n_results_max: 500,
    n_results_step: 1,

    chroma_depth: 20,
    chroma_depth_min: -1,
    chroma_depth_max: 500,
    chroma_depth_step: 1,
    chroma_default_msg: "In a past conversation:  [{{memories}}]",
    chroma_default_hhaa_wrapper: "Previous messages exchanged between {{user}} and {{char}}:\n{{memories}}",
    chroma_default_hhaa_memory: "- {{name}}: {{message}}\n",
    hhaa_token_limit: 512,

    split_length: 384,
    split_length_min: 64,
    split_length_max: 4096,
    split_length_step: 64,

    file_split_length: 1024,
    file_split_length_min: 512,
    file_split_length_max: 4096,
    file_split_length_step: 128,

    keep_context_proportion: 0.5,
    keep_context_proportion_min: 0.0,
    keep_context_proportion_max: 1.0,
    keep_context_proportion_step: 0.05,

    auto_adjust: true,
    freeze: false,
    query_last_only: true,
};

const postHeaders = {
    'Content-Type': 'application/json',
    'Bypass-Tunnel-Reminder': 'bypass',
};

async function invalidateMessageSyncState(messageId) {
    console.log('CHROMADB: invalidating message sync state', messageId);
    const state = await getChatSyncState();
    state[messageId] = 0;
    await dbStore.put(getCurrentChatId(), state);
}

async function getChatSyncState() {
    const currentChatId = getCurrentChatId();
    if (!checkChatId(currentChatId)) {
        return;
    }

    const context = getContext();
    const chatState = (await dbStore.get(currentChatId)) || [];

    // if the chat length has decreased, it means that some messages were deleted
    if (chatState.length > context.chat.length) {
        for (let i = context.chat.length; i < chatState.length; i++) {
            // if the synced message was deleted, notify the user
            if (chatState[i]) {
                toastr.warning(
                    'Purge your ChromaDB to remove it from there too. See the "Smart Context" tab in the Extensions menu for more information.',
                    'Message deleted from chat, but it still exists inside the ChromaDB database.',
                    { timeOut: 0, extendedTimeOut: 0, preventDuplicates: true },
                );
                break;
            }
        }
    }

    chatState.length = context.chat.length;
    for (let i = 0; i < chatState.length; i++) {
        if (chatState[i] === undefined) {
            chatState[i] = 0;
        }
    }
    await dbStore.put(currentChatId, chatState);

    return chatState;
}

async function loadSettings() {
    if (Object.keys(extension_settings.chromadb).length === 0) {
        Object.assign(extension_settings.chromadb, defaultSettings);
    }

    console.debug(`loading chromadb strat:${extension_settings.chromadb.strategy}`);
    $("#chromadb_strategy option[value=" + extension_settings.chromadb.strategy + "]").attr(
        "selected",
        "true"
    );
    $("#chromadb_sort_strategy option[value=" + extension_settings.chromadb.sort_strategy + "]").attr(
        "selected",
        "true"
    );
    $('#chromadb_keep_context').val(extension_settings.chromadb.keep_context).trigger('input');
    $('#chromadb_n_results').val(extension_settings.chromadb.n_results).trigger('input');
    $('#chromadb_split_length').val(extension_settings.chromadb.split_length).trigger('input');
    $('#chromadb_file_split_length').val(extension_settings.chromadb.file_split_length).trigger('input');
    $('#chromadb_keep_context_proportion').val(extension_settings.chromadb.keep_context_proportion).trigger('input');
    $('#chromadb_custom_depth').val(extension_settings.chromadb.chroma_depth).trigger('input');
    $('#chromadb_custom_msg').val(extension_settings.chromadb.recall_msg).trigger('input');

    $('#chromadb_hhaa_wrapperfmt').val(extension_settings.chromadb.hhaa_wrapper_msg).trigger('input');
    $('#chromadb_hhaa_memoryfmt').val(extension_settings.chromadb.hhaa_memory_msg).trigger('input');
    $('#chromadb_hhaa_token_limit').val(extension_settings.chromadb.hhaa_token_limit).trigger('input');

    $('#chromadb_auto_adjust').prop('checked', extension_settings.chromadb.auto_adjust);
    $('#chromadb_freeze').prop('checked', extension_settings.chromadb.freeze);
    $('#chromadb_query_last_only').val(extension_settings.chromadb.query_last_only).trigger('input');
    enableDisableSliders();
    onStrategyChange();
}

function onStrategyChange() {
    console.debug('changing chromadb strat');
    extension_settings.chromadb.strategy = $('#chromadb_strategy').val();
    if (extension_settings.chromadb.strategy === "custom") {
        $('#chromadb_custom_depth').show();
        $('label[for="chromadb_custom_depth"]').show();
        $('#chromadb_custom_msg').show();
        $('label[for="chromadb_custom_msg"]').show();
    }
    else if(extension_settings.chromadb.strategy === "hh_aa"){
        $('#chromadb_hhaa_wrapperfmt').show();
        $('label[for="chromadb_hhaa_wrapperfmt"]').show();
        $('#chromadb_hhaa_memoryfmt').show();
        $('label[for="chromadb_hhaa_memoryfmt"]').show();
        $('#chromadb_hhaa_token_limit').show();
        $('label[for="chromadb_hhaa_token_limit"]').show();
    }
    saveSettingsDebounced();
}

function onRecallStrategyChange() {
    console.log('changing chromadb recall strat');
    extension_settings.chromadb.recall_strategy = $('#chromadb_recall_strategy').val();

    saveSettingsDebounced();
}

function onSortStrategyChange() {
    console.log('changing chromadb sort strat');
    extension_settings.chromadb.sort_strategy = $('#chromadb_sort_strategy').val();

    saveSettingsDebounced();
}

function onKeepContextInput() {
    extension_settings.chromadb.keep_context = Number($('#chromadb_keep_context').val());
    $('#chromadb_keep_context_value').text(extension_settings.chromadb.keep_context);
    saveSettingsDebounced();
}

function onNResultsInput() {
    extension_settings.chromadb.n_results = Number($('#chromadb_n_results').val());
    $('#chromadb_n_results_value').text(extension_settings.chromadb.n_results);
    saveSettingsDebounced();
}

function onChromaDepthInput() {
    extension_settings.chromadb.chroma_depth = Number($('#chromadb_custom_depth').val());
    $('#chromadb_custom_depth_value').text(extension_settings.chromadb.chroma_depth);
    saveSettingsDebounced();
}

function onChromaMsgInput() {
    extension_settings.chromadb.recall_msg = $('#chromadb_custom_msg').val();
    saveSettingsDebounced();
}

function onChromaHHAAWrapper() {
    extension_settings.chromadb.hhaa_wrapper_msg = $('#chromadb_hhaa_wrapperfmt').val();
    saveSettingsDebounced();
}
function onChromaHHAAMemory() {
    extension_settings.chromadb.hhaa_memory_msg = $('#chromadb_hhaa_memoryfmt').val();
    saveSettingsDebounced();
}
function onChromaHHAATokens() {
    extension_settings.chromadb.hhaa_token_limit = Number($('#chromadb_hhaa_token_limit').val());
    $('#chromadb_hhaa_token_limit_value').text(extension_settings.chromadb.hhaa_token_limit);
    saveSettingsDebounced();
}

function onSplitLengthInput() {
    extension_settings.chromadb.split_length = Number($('#chromadb_split_length').val());
    $('#chromadb_split_length_value').text(extension_settings.chromadb.split_length);
    saveSettingsDebounced();
}

function onFileSplitLengthInput() {
    extension_settings.chromadb.file_split_length = Number($('#chromadb_file_split_length').val());
    $('#chromadb_file_split_length_value').text(extension_settings.chromadb.file_split_length);
    saveSettingsDebounced();
}

function onChunkNLInput() {
    let shouldSplit = $('#onChunkNLInput').is(':checked');
    if (shouldSplit) {
        extension_settings.chromadb.file_split_type = "newline";
    } else {
        extension_settings.chromadb.file_split_type = "length";
    }
    saveSettingsDebounced();
}

function checkChatId(chat_id) {
    if (!chat_id || chat_id.trim() === '') {
        toastr.error('Please select a character and try again.');
        return false;
    }
    return true;
}

async function addMessages(chat_id, messages) {
    if (extension_settings.chromadb.freeze) {
        return { count: 0 };
    }

    const url = new URL(getApiUrl());
    url.pathname = '/api/chromadb';

    const messagesDeepCopy = JSON.parse(JSON.stringify(messages));
    let splitMessages = [];

    let id = 0;
    messagesDeepCopy.forEach((m, index) => {
        const split = splitRecursive(m.mes, extension_settings.chromadb.split_length);
        splitMessages.push(...split.map(text => ({
            ...m,
            mes: text,
            send_date: id,
            id: `msg-${id++}`,
            index: index,
            extra: undefined,
        })));
    });

    splitMessages = await filterSyncedMessages(splitMessages);

    // no messages to add
    if (splitMessages.length === 0) {
        return { count: 0 };
    }

    const transformedMessages = splitMessages.map((m) => ({
        id: m.id,
        role: m.is_user ? 'user' : 'assistant',
        content: m.mes,
        date: m.send_date,
        meta: JSON.stringify(m),
    }));

    const addMessagesResult = await doExtrasFetch(url, {
        method: 'POST',
        headers: postHeaders,
        body: JSON.stringify({ chat_id, messages: transformedMessages }),
    });

    if (addMessagesResult.ok) {
        const addMessagesData = await addMessagesResult.json();
        return addMessagesData; // { count: 1 }
    }

    return { count: 0 };
}

async function filterSyncedMessages(splitMessages) {
    const syncState = await getChatSyncState();
    const removeIndices = [];
    const syncedIndices = [];
    for (let i = 0; i < splitMessages.length; i++) {
        const index = splitMessages[i].index;

        if (syncState[index]) {
            removeIndices.push(i);
            continue;
        }

        syncedIndices.push(index);
    }

    for (const index of syncedIndices) {
        syncState[index] = 1;
    }

    console.debug('CHROMADB: sync state', syncState.map((v, i) => ({ id: i, synced: v })));
    await dbStore.put(getCurrentChatId(), syncState);

    // remove messages that are already synced
    return splitMessages.filter((_, i) => !removeIndices.includes(i));
}

async function onPurgeClick() {
    const chat_id = getCurrentChatId();
    if (!checkChatId(chat_id)) {
        return;
    }
    const url = new URL(getApiUrl());
    url.pathname = '/api/chromadb/purge';

    const purgeResult = await doExtrasFetch(url, {
        method: 'POST',
        headers: postHeaders,
        body: JSON.stringify({ chat_id }),
    });

    if (purgeResult.ok) {
        await dbStore.delete(chat_id);
        toastr.success('ChromaDB context has been successfully cleared');
    }
}

async function onExportClick() {
    const currentChatId = getCurrentChatId();
    if (!checkChatId(currentChatId)) {
        return;
    }
    const url = new URL(getApiUrl());
    url.pathname = '/api/chromadb/export';

    const exportResult = await doExtrasFetch(url, {
        method: 'POST',
        headers: postHeaders,
        body: JSON.stringify({ chat_id: currentChatId }),
    });

    if (exportResult.ok) {
        const data = await exportResult.json();
        const blob = new Blob([JSON.stringify(data, null, 2)], { type: 'application/json' });
        const href = URL.createObjectURL(blob);
        const link = document.createElement('a');
        link.href = href;
        link.download = currentChatId + '.json';
        document.body.appendChild(link);
        link.click();
        document.body.removeChild(link);
    } else {
        //Show the error from the result without the html, only what's in the body paragraph
        let parser = new DOMParser();
        let error = await exportResult.text();
        let doc = parser.parseFromString(error, 'text/html');
        let errorMessage = doc.querySelector('p').textContent;
        toastr.error(`An error occurred while attempting to download the data from ChromaDB: ${errorMessage}`);
    }
}

function tinyhash(text) {
    let hash = 0;
    for (let i = 0; i < text.length; ++i) {
        hash = ((hash<<5) - hash) + text.charCodeAt(i);
        hash = hash & hash; // Keeps it 32-bit allegedly.
    }
    return hash;
}

async function onSelectImportFile(e) {
    const file = e.target.files[0];
    const currentChatId = getCurrentChatId();
    if (!checkChatId(currentChatId)) {
        return;
    }

    if (!file) {
        return;
    }

    try {
        toastr.info('This may take some time, depending on the file size', 'Processing...');

        const text = await getFileText(file);
        const imported = JSON.parse(text);

        const id_salt = "-" + tinyhash(imported.chat_id).toString(36);
        for (let entry of imported.content) {
            entry.id = entry.id + id_salt;
        }

        imported.chat_id = currentChatId;

        const url = new URL(getApiUrl());
        url.pathname = '/api/chromadb/import';

        const importResult = await doExtrasFetch(url, {
            method: 'POST',
            headers: postHeaders,
            body: JSON.stringify(imported),
        });

        if (importResult.ok) {
            const importResultData = await importResult.json();

            toastr.success(`Number of chunks: ${importResultData.count}`, 'Injected successfully!');
            return importResultData;
        } else {
            throw new Error();
        }
    }
    catch (error) {
        console.log(error);
        toastr.error('Something went wrong while importing the data');
    }
    finally {
        e.target.form.reset();
    }
}

async function queryMessages(chat_id, query) {
    const url = new URL(getApiUrl());
    url.pathname = '/api/chromadb/query';

    const queryMessagesResult = await doExtrasFetch(url, {
        method: 'POST',
        headers: postHeaders,
        body: JSON.stringify({ chat_id, query, n_results: extension_settings.chromadb.n_results }),
    });

    if (queryMessagesResult.ok) {
        const queryMessagesData = await queryMessagesResult.json();

        return queryMessagesData;
    }

    return [];
}

async function queryMultiMessages(chat_id, query) {
    const context = getContext();
    const response = await fetch("/getallchatsofcharacter", {
        method: 'POST',
        body: JSON.stringify({ avatar_url: context.characters[context.characterId].avatar }),
        headers: getRequestHeaders(),
    });
    if (!response.ok) {
        return;
    }
    let data = await response.json();
    data = Object.values(data);
    let chat_list = data.sort((a, b) => a["file_name"].localeCompare(b["file_name"])).reverse();

    // Extracting chat_ids from the chat_list
    chat_list = chat_list.map(chat => chat.file_name.replace(/\.[^/.]+$/, ""));
    const url = new URL(getApiUrl());
    url.pathname = '/api/chromadb/multiquery';

    const queryMessagesResult = await fetch(url, {
        method: 'POST',
        body: JSON.stringify({ chat_list, query, n_results: extension_settings.chromadb.n_results }),
        headers: postHeaders,
    });

    if (queryMessagesResult.ok) {
        const queryMessagesData = await queryMessagesResult.json();
        return queryMessagesData;
    }

    return [];
}

async function onSelectInjectFile(e) {
    const file = e.target.files[0];
    const currentChatId = getCurrentChatId();
    if (!checkChatId(currentChatId)) {
        return;
    }
    if (!file) {
        return;
    }

    try {
        toastr.info('This may take some time, depending on the file size', 'Processing...');
        const text = await getFileText(file);
        extension_settings.chromadb.file_split_type = "newline";
        //allow splitting on newlines or splitrecursively
        let split = [];
        if (extension_settings.chromadb.file_split_type == "newline") {
            split = text.split(/\r?\n/).filter(onlyUnique);
        } else {
            split = splitRecursive(text, extension_settings.chromadb.file_split_length).filter(onlyUnique);
        }
        const baseDate = Date.now();

        const messages = split.map((m, i) => ({
            id: `${file.name}-${split.indexOf(m)}`,
            role: 'system',
            content: m,
            date: baseDate + i,
            meta: JSON.stringify({
                name: file.name,
                is_user: false,
                is_name: false,
                is_system: false,
                send_date: humanizedDateTime(),
                mes: m,
                extra: {
                    type: system_message_types.NARRATOR,
                }
            }),
        }));

        const url = new URL(getApiUrl());
        url.pathname = '/api/chromadb';

        const addMessagesResult = await doExtrasFetch(url, {
            method: 'POST',
            headers: postHeaders,
            body: JSON.stringify({ chat_id: currentChatId, messages: messages }),
        });

        if (addMessagesResult.ok) {
            const addMessagesData = await addMessagesResult.json();

            toastr.success(`Number of chunks: ${addMessagesData.count}`, 'Injected successfully!');
            return addMessagesData;
        } else {
            throw new Error();
        }
    }
    catch (error) {
        console.log(error);
        toastr.error('Something went wrong while injecting the data');
    }
    finally {
        e.target.form.reset();
    }
}

/*
* Automatically adjusts the extension settings for the optimal number of messages to keep and query based
* on the chat history and a specified maximum context length.
*/
function doAutoAdjust(chat, maxContext) {
    console.debug('CHROMADB: Auto-adjusting sliders (messages: %o, maxContext: %o)', chat.length, maxContext);
    // Get mean message length
    const meanMessageLength = chat.reduce((acc, cur) => acc + cur.mes.length, 0) / chat.length;

    if (Number.isNaN(meanMessageLength)) {
        console.debug('CHROMADB: Mean message length is NaN, aborting auto-adjust');
        return;
    }

    console.debug('CHROMADB: Mean message length (characters): %o', meanMessageLength);
    // Convert to number of "tokens"
    const meanMessageLengthTokens = Math.ceil(meanMessageLength / CHARACTERS_PER_TOKEN_RATIO);
    console.debug('CHROMADB: Mean message length (tokens): %o', meanMessageLengthTokens);
    // Get number of messages in context
    const contextMessages = Math.max(1, Math.ceil(maxContext / meanMessageLengthTokens));
    // Round up to nearest 10
    const contextMessagesRounded = Math.ceil(contextMessages / 10) * 10;
    console.debug('CHROMADB: Estimated context messages (rounded): %o', contextMessagesRounded);
    // Messages to keep (proportional, rounded to nearest 5, minimum 5, maximum 500)
    const messagesToKeep = Math.min(defaultSettings.keep_context_max, Math.max(5, Math.floor(contextMessagesRounded * extension_settings.chromadb.keep_context_proportion / 5) * 5));
    console.debug('CHROMADB: Estimated messages to keep: %o', messagesToKeep);
    // Messages to query (rounded, maximum 500)
    const messagesToQuery = Math.min(defaultSettings.n_results_max, contextMessagesRounded - messagesToKeep);
    console.debug('CHROMADB: Estimated messages to query: %o', messagesToQuery);
    // Set extension settings
    extension_settings.chromadb.keep_context = messagesToKeep;
    extension_settings.chromadb.n_results = messagesToQuery;
    // Update sliders
    $('#chromadb_keep_context').val(messagesToKeep);
    $('#chromadb_n_results').val(messagesToQuery);
    // Update labels
    $('#chromadb_keep_context_value').text(extension_settings.chromadb.keep_context);
    $('#chromadb_n_results_value').text(extension_settings.chromadb.n_results);
}

window.chromadb_interceptGeneration = async (chat, maxContext) => {
    if (extension_settings.chromadb.auto_adjust) {
        doAutoAdjust(chat, maxContext);
    }

    const currentChatId = getCurrentChatId();
    if (!currentChatId)
        return;

    //log the current settings
    console.debug("CHROMADB: Current settings: %o", extension_settings.chromadb);

    const selectedStrategy = extension_settings.chromadb.strategy;
    const recallStrategy = extension_settings.chromadb.recall_strategy;
    let recallMsg = extension_settings.chromadb.recall_msg || defaultSettings.chroma_default_msg;
    const chromaDepth = extension_settings.chromadb.chroma_depth;
    const chromaSortStrategy = extension_settings.chromadb.sort_strategy;
    const chromaQueryLastOnly = extension_settings.chromadb.query_last_only;
    const messagesToStore = chat.slice(0, -extension_settings.chromadb.keep_context);

    if (messagesToStore.length > 0 && !extension_settings.chromadb.freeze) {
        //log the messages to store
        console.debug("CHROMADB: Messages to store: %o", messagesToStore);
        //log the messages to store length vs keep context
        console.debug("CHROMADB: Messages to store length vs keep context: %o vs %o", messagesToStore.length, extension_settings.chromadb.keep_context);
        await addMessages(currentChatId, messagesToStore);
    }
    
    const lastMessage = chat[chat.length - 1];

    let queriedMessages;
    if (lastMessage) {
        let queryBlob = "";
        if (chromaQueryLastOnly) {
            queryBlob = lastMessage.mes;
        }
        else {
            for (let msg of chat.slice(-extension_settings.chromadb.keep_context)) {
                queryBlob += `${msg.mes}\n`
            }
        }
        console.debug("CHROMADB: Query text:", queryBlob);

        if (recallStrategy === 'multichat') {
            console.log("Utilizing multichat")
            queriedMessages = await queryMultiMessages(currentChatId, queryBlob);
        }
        else {
            queriedMessages = await queryMessages(currentChatId, queryBlob);
        }

        if (chromaSortStrategy === "date") {
            queriedMessages.sort((a, b) => a.date - b.date);
        }
        else {
            queriedMessages.sort((a, b) => b.distance - a.distance);
        }
        console.debug("CHROMADB: Query results: %o", queriedMessages);


        let newChat = [];

        if (selectedStrategy === 'ross') {
            //adds chroma to the end of chat and allows Generate() to cull old messages naturally.
            const context = getContext();
            const charname = context.name2;
            newChat.push(
                {
                    is_name: false,
                    is_user: false,
                    mes: `[Use these past chat exchanges to inform ${charname}'s next response:`,
                    name: "system",
                    send_date: 0,
                }
            );
            newChat.push(...queriedMessages.map(m => m.meta).filter(onlyUnique).map(JSON.parse));
            newChat.push(
                {
                    is_name: false,
                    is_user: false,
                    mes: `]\n`,
                    name: "system",
                    send_date: 0,
                }
            );
            chat.splice(chat.length, 0, ...newChat);
        }
        if (selectedStrategy === 'hh_aa') {
            // Insert chroma history messages as a list at the AFTER_SCENARIO anchor point
            const context = getContext();
            const chromaTokenLimit = extension_settings.chromadb.hhaa_token_limit;

            let wrapperMsg = extension_settings.chromadb.hhaa_wrapper_msg || defaultSettings.chroma_default_hhaa_wrapper;
            wrapperMsg = substituteParams(wrapperMsg, context.name1, context.name2);
            if (!wrapperMsg.includes("{{memories}}")) {
                wrapperMsg += " {{memories}}";
            }
            let memoryMsg = extension_settings.chromadb.hhaa_memory_msg || defaultSettings.chroma_default_hhaa_memory;
            memoryMsg = substituteParams(memoryMsg, context.name1, context.name2);
            if (!memoryMsg.includes("{{message}}")) {
                memoryMsg += " {{message}}";
            }

            // Reversed because we want the most 'important' messages at the bottom.
            let recalledMemories = queriedMessages.map(m => m.meta).filter(onlyUnique).map(JSON.parse).reverse();
            let tokenApprox = 0;
            let allMemoryBlob = "";
<<<<<<< HEAD
            for (const msg of recalledMemories) {
                const memoryBlob = memoryMsg.replace('{{name}}', msg.name).replace('{{message}}', msg.mes);
                const memoryTokens = (memoryBlob.length / CHARACTERS_PER_TOKEN_RATIO);
                if (tokenApprox + memoryTokens <= chromaTokenLimit) {
                    allMemoryBlob += memoryBlob;
                    tokenApprox += memoryTokens;
                }
            }

            const promptBlob = wrapperMsg.replace('{{memories}}', allMemoryBlob);
=======
            let seenMemories = new Set(); // Why are there even duplicates in chromadb anyway?
            for (const msg of recalledMemories) {
                const memoryBlob = memoryMsg.replace('{{name}}', msg.name).replace('{{message}}', msg.mes);
                const memoryTokens = (memoryBlob.length / CHARACTERS_PER_TOKEN_RATIO);
                if (!seenMemories.has(memoryBlob) && tokenApprox + memoryTokens <= chromaTokenLimit) {
                    allMemoryBlob += memoryBlob;
                    tokenApprox += memoryTokens;
                    seenMemories.add(memoryBlob);
                }
            }

            // No memories? No prompt.
            const promptBlob = (tokenApprox == 0) ? "" : wrapperMsg.replace('{{memories}}', allMemoryBlob);
>>>>>>> 040380e0
            console.debug("CHROMADB: prompt blob: %o", promptBlob);
            context.setExtensionPrompt(MODULE_NAME, promptBlob, extension_prompt_types.AFTER_SCENARIO);
        }
        if (selectedStrategy === 'custom') {
            const context = getContext();
            recallMsg = substituteParams(recallMsg, context.name1, context.name2);
            if (!recallMsg.includes("{{memories}}")) {
                recallMsg += " {{memories}}";
            }
            let recallStart = recallMsg.split('{{memories}}')[0]
            let recallEnd = recallMsg.split('{{memories}}')[1]

            newChat.push(
                {
                    is_name: false,
                    is_user: false,
                    mes: recallStart,
                    name: "system",
                    send_date: 0,
                }
            );
            newChat.push(...queriedMessages.map(m => m.meta).filter(onlyUnique).map(JSON.parse));
            newChat.push(
                {
                    is_name: false,
                    is_user: false,
                    mes: recallEnd + `\n`,
                    name: "system",
                    send_date: 0,
                }
            );

            //prototype chroma duplicate removal
            let chatset = new Set(chat.map(obj => obj.mes));
            newChat = newChat.filter(obj => !chatset.has(obj.mes));

            if(chromaDepth === -1) {
                chat.splice(chat.length, 0, ...newChat);
            }
            else {
                chat.splice(chromaDepth, 0, ...newChat);
            }
        }
        if (selectedStrategy === 'original') {
            //removes .length # messages from the start of 'kept messages'
            //replaces them with chromaDB results (with no separator)
            newChat.push(...queriedMessages.map(m => m.meta).filter(onlyUnique).map(JSON.parse));
            chat.splice(0, messagesToStore.length, ...newChat);

        }
    }
}


function onFreezeInput() {
    extension_settings.chromadb.freeze = $('#chromadb_freeze').is(':checked');
    saveSettingsDebounced();
}

function onAutoAdjustInput() {
    extension_settings.chromadb.auto_adjust = $('#chromadb_auto_adjust').is(':checked');
    enableDisableSliders();
    saveSettingsDebounced();
}
function onFullLogQuery() {
    extension_settings.chromadb.query_last_only = $('#chromadb_query_last_only').is(':checked');
    saveSettingsDebounced();
}

function enableDisableSliders() {
    const auto_adjust = extension_settings.chromadb.auto_adjust;
    $('label[for="chromadb_keep_context"]').prop('hidden', auto_adjust);
    $('#chromadb_keep_context').prop('hidden', auto_adjust)
    $('label[for="chromadb_n_results"]').prop('hidden', auto_adjust);
    $('#chromadb_n_results').prop('hidden', auto_adjust)
    $('label[for="chromadb_keep_context_proportion"]').prop('hidden', !auto_adjust);
    $('#chromadb_keep_context_proportion').prop('hidden', !auto_adjust)
}

function onKeepContextProportionInput() {
    extension_settings.chromadb.keep_context_proportion = $('#chromadb_keep_context_proportion').val();
    $('#chromadb_keep_context_proportion_value').text(Math.round(extension_settings.chromadb.keep_context_proportion * 100));
    saveSettingsDebounced();
}

jQuery(async () => {
    const settingsHtml = `
    <div class="chromadb_settings">
        <div class="inline-drawer">
            <div class="inline-drawer-toggle inline-drawer-header">
            <b>Smart Context</b>
            <div class="inline-drawer-icon fa-solid fa-circle-chevron-down down"></div>
        </div>
        <div class="inline-drawer-content">
            <small>This extension rearranges the messages in the current chat to keep more relevant information in the context. Adjust the sliders below based on average amount of messages in your prompt (refer to the chat cut-off line).</small>
            <span class="wide100p marginTopBot5 displayBlock">Memory Injection Strategy</span>
            <hr>
            <select id="chromadb_strategy">
                <option value="original">Replace non-kept chat items with memories</option>
                <option value="ross">Add memories after chat with a header tag</option>
                <option value="hh_aa">Add memory list to character description</option>
                <option value="custom">Add memories at custom depth with custom msg</option>
            </select>
            <label for="chromadb_custom_msg" hidden><small>Custom injection message:</small></label>
            <textarea id="chromadb_custom_msg" hidden class="text_pole textarea_compact" rows="2" placeholder="${defaultSettings.chroma_default_msg}" style="height: 61px; display: none;"></textarea>
            <label for="chromadb_custom_depth" hidden><small>How deep should the memory messages be injected?: (<span id="chromadb_custom_depth_value"></span>)</small></label>
            <input id="chromadb_custom_depth" type="range" min="${defaultSettings.chroma_depth_min}" max="${defaultSettings.chroma_depth_max}" step="${defaultSettings.chroma_depth_step}" value="${defaultSettings.chroma_depth}" hidden/>
            
            <label for="chromadb_hhaa_wrapperfmt" hidden><small>Custom wrapper format:</small></label>
            <textarea id="chromadb_hhaa_wrapperfmt" hidden class="text_pole textarea_compact" rows="2" placeholder="${defaultSettings.chroma_default_hhaa_wrapper}" style="height: 61px; display: none;"></textarea>
            <label for="chromadb_hhaa_memoryfmt" hidden><small>Custom memory format:</small></label>
            <textarea id="chromadb_hhaa_memoryfmt" hidden class="text_pole textarea_compact" rows="2" placeholder="${defaultSettings.chroma_default_hhaa_memory}" style="height: 61px; display: none;"></textarea>
            <label for="chromadb_hhaa_token_limit" hidden><small>Maximum tokens allowed for memories: (<span id="chromadb_hhaa_token_limit_value"></span>)</small></label>
            <input id="chromadb_hhaa_token_limit" type="range" min="0" max="2048" step="64" value="${defaultSettings.hhaa_token_limit}" hidden/>
            
            
            <span>Memory Recall Strategy</span>
            <select id="chromadb_recall_strategy">
                <option value="original">Recall only from this chat</option>
                <option value="multichat">Recall from all character chats (experimental)</option>
            </select>
            <span>Memory Sort Strategy</span>
            <select id="chromadb_sort_strategy">
                <option value="date">Sort memories by date</option>
                <option value="distance">Sort memories by relevance</option>
            </select>
            <label for="chromadb_keep_context"><small>How many original chat messages to keep: (<span id="chromadb_keep_context_value"></span>) messages</small></label>
            <input id="chromadb_keep_context" type="range" min="${defaultSettings.keep_context_min}" max="${defaultSettings.keep_context_max}" step="${defaultSettings.keep_context_step}" value="${defaultSettings.keep_context}" />
            <label for="chromadb_n_results"><small>Maximum number of ChromaDB 'memories' to inject: (<span id="chromadb_n_results_value"></span>) messages</small></label>
            <input id="chromadb_n_results" type="range" min="${defaultSettings.n_results_min}" max="${defaultSettings.n_results_max}" step="${defaultSettings.n_results_step}" value="${defaultSettings.n_results}" />
            
            <label for="chromadb_keep_context_proportion"><small>Keep (<span id="chromadb_keep_context_proportion_value"></span>%) of in-context chat messages; replace the rest with memories</small></label>
            <input id="chromadb_keep_context_proportion" type="range" min="${defaultSettings.keep_context_proportion_min}" max="${defaultSettings.keep_context_proportion_max}" step="${defaultSettings.keep_context_proportion_step}" value="${defaultSettings.keep_context_proportion}" />
            <label for="chromadb_split_length"><small>Max length for each 'memory' pulled from the current chat history: (<span id="chromadb_split_length_value"></span>) characters</small></label>
            <input id="chromadb_split_length" type="range" min="${defaultSettings.split_length_min}" max="${defaultSettings.split_length_max}" step="${defaultSettings.split_length_step}" value="${defaultSettings.split_length}" />
            <label for="chromadb_file_split_length"><small>Max length for each 'memory' pulled from imported text files: (<span id="chromadb_file_split_length_value"></span>) characters</small></label>
            <input id="chromadb_file_split_length" type="range" min="${defaultSettings.file_split_length_min}" max="${defaultSettings.file_split_length_max}" step="${defaultSettings.file_split_length_step}" value="${defaultSettings.file_split_length}" />
            <label class="checkbox_label" for="chromadb_freeze" title="Pauses the automatic synchronization of new messages with ChromaDB. Older messages and injections will still be pulled as usual." >
                <input type="checkbox" id="chromadb_freeze" />
                <span>Freeze ChromaDB state</span>
            </label>
            <label class="checkbox_label for="chromadb_auto_adjust" title="Automatically adjusts the number of messages to keep based on the average number of messages in the current chat and the chosen proportion.">
                <input type="checkbox" id="chromadb_auto_adjust" />
                <span>Use % strategy</span>
            </label>
            <label class="checkbox_label" for="chromadb_chunk_nl" title="Chunk injected documents on newline instead of at set character size." >
                <input type="checkbox" id="chromadb_chunk_nl" />
                <span>Chunk on Newlines</span>
            </label>
            <label class="checkbox_label for="chromadb_query_last_only" title="ChromaDB queries only use the most recent message. (Instead of using all messages still in the context.)">
                <input type="checkbox" id="chromadb_query_last_only" />
                <span>Query last message only</span>
            </label>
            <div class="flex-container spaceEvenly">
                <div id="chromadb_inject" title="Upload custom textual data to use in the context of the current chat" class="menu_button">
                    <i class="fa-solid fa-file-arrow-up"></i>
                    <span>Inject Data (TXT file)</span>
                </div>
                <div id="chromadb_export" title="Export all of the current chromadb data for this current chat" class="menu_button">
                    <i class="fa-solid fa-file-export"></i>
                    <span>Export</span>
                </div>
                <div id="chromadb_import" title="Import a full chromadb export for this current chat" class="menu_button">
                    <i class="fa-solid fa-file-import"></i>
                    <span>Import</span>
                </div>
                <div id="chromadb_purge" title="Force purge all the data related to the current chat from the database" class="menu_button">
                    <i class="fa-solid fa-broom"></i>
                    <span>Purge Chat from the DB</span>
                </div>
            </div>
            <small><i>Local ChromaDB now persists to disk by default. The default folder is .chroma_db, and you can set a different folder with the --chroma-folder argument. If you are using the Extras Colab notebook, you will need to inject the text data every time the Extras API server is restarted.</i></small>
        </div>
        <form><input id="chromadb_inject_file" type="file" accept="text/plain" hidden></form>
        <form><input id="chromadb_import_file" type="file" accept="application/json" hidden></form>
    </div>`;

    $('#extensions_settings2').append(settingsHtml);
    $('#chromadb_strategy').on('change', onStrategyChange);
    $('#chromadb_recall_strategy').on('change', onRecallStrategyChange);
    $('#chromadb_sort_strategy').on('change', onSortStrategyChange);
    $('#chromadb_keep_context').on('input', onKeepContextInput);
    $('#chromadb_n_results').on('input', onNResultsInput);
    $('#chromadb_custom_depth').on('input', onChromaDepthInput);
    $('#chromadb_custom_msg').on('input', onChromaMsgInput);

    $('#chromadb_hhaa_wrapperfmt').on('input', onChromaHHAAWrapper);
    $('#chromadb_hhaa_memoryfmt').on('input', onChromaHHAAMemory);
    $('#chromadb_hhaa_token_limit').on('input', onChromaHHAATokens);

    $('#chromadb_split_length').on('input', onSplitLengthInput);
    $('#chromadb_file_split_length').on('input', onFileSplitLengthInput);
    $('#chromadb_inject').on('click', () => $('#chromadb_inject_file').trigger('click'));
    $('#chromadb_import').on('click', () => $('#chromadb_import_file').trigger('click'));
    $('#chromadb_inject_file').on('change', onSelectInjectFile);
    $('#chromadb_import_file').on('change', onSelectImportFile);
    $('#chromadb_purge').on('click', onPurgeClick);
    $('#chromadb_export').on('click', onExportClick);
    $('#chromadb_freeze').on('input', onFreezeInput);
    $('#chromadb_chunk_nl').on('input', onChunkNLInput);
    $('#chromadb_auto_adjust').on('input', onAutoAdjustInput);
    $('#chromadb_query_last_only').on('input', onFullLogQuery);
    $('#chromadb_keep_context_proportion').on('input', onKeepContextProportionInput);
    await loadSettings();

    // Not sure if this is needed, but it's here just in case
    eventSource.on(event_types.MESSAGE_DELETED, getChatSyncState);
    eventSource.on(event_types.MESSAGE_RECEIVED, getChatSyncState);
    eventSource.on(event_types.MESSAGE_SENT, getChatSyncState);
    // Will make the sync state update when a message is edited or swiped
    eventSource.on(event_types.MESSAGE_EDITED, invalidateMessageSyncState);
    eventSource.on(event_types.MESSAGE_SWIPED, invalidateMessageSyncState);
});
<|MERGE_RESOLUTION|>--- conflicted
+++ resolved
@@ -691,18 +691,6 @@
             let recalledMemories = queriedMessages.map(m => m.meta).filter(onlyUnique).map(JSON.parse).reverse();
             let tokenApprox = 0;
             let allMemoryBlob = "";
-<<<<<<< HEAD
-            for (const msg of recalledMemories) {
-                const memoryBlob = memoryMsg.replace('{{name}}', msg.name).replace('{{message}}', msg.mes);
-                const memoryTokens = (memoryBlob.length / CHARACTERS_PER_TOKEN_RATIO);
-                if (tokenApprox + memoryTokens <= chromaTokenLimit) {
-                    allMemoryBlob += memoryBlob;
-                    tokenApprox += memoryTokens;
-                }
-            }
-
-            const promptBlob = wrapperMsg.replace('{{memories}}', allMemoryBlob);
-=======
             let seenMemories = new Set(); // Why are there even duplicates in chromadb anyway?
             for (const msg of recalledMemories) {
                 const memoryBlob = memoryMsg.replace('{{name}}', msg.name).replace('{{message}}', msg.mes);
@@ -716,7 +704,6 @@
 
             // No memories? No prompt.
             const promptBlob = (tokenApprox == 0) ? "" : wrapperMsg.replace('{{memories}}', allMemoryBlob);
->>>>>>> 040380e0
             console.debug("CHROMADB: prompt blob: %o", promptBlob);
             context.setExtensionPrompt(MODULE_NAME, promptBlob, extension_prompt_types.AFTER_SCENARIO);
         }
