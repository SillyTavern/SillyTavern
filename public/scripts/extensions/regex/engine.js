import { substituteParams } from "../../../script.js";
import { extension_settings } from "../../extensions.js";
export {
    regex_placement,
    getRegexedString,
    runRegexScript
}

const regex_placement = {
    // MD Display is deprecated. Do not use.
    MD_DISPLAY: 0,
    USER_INPUT: 1,
    AI_OUTPUT: 2,
    SYSTEM: 3,
    SENDAS: 4
}

const regex_replace_strategy = {
    REPLACE: 0,
    OVERLAY: 1
}

// Originally from: https://github.com/IonicaBizau/regex-parser.js/blob/master/lib/index.js
function regexFromString(input) {
    try {
        // Parse input
        var m = input.match(/(\/?)(.+)\1([a-z]*)/i);
    
        // Invalid flags
        if (m[3] && !/^(?!.*?(.).*?\1)[gmixXsuUAJ]+$/.test(m[3])) {
            return RegExp(input);
        }
    
        // Create the regular expression
        return new RegExp(m[2], m[3]);
    } catch {
        return;
    }
}

// Parent function to fetch a regexed version of a raw string
function getRegexedString(rawString, placement, { characterOverride, isMarkdown } = {}) {
    let finalString = rawString;
    if (extension_settings.disabledExtensions.includes("regex") || !rawString || placement === undefined) {
        return finalString;
    }

    extension_settings.regex.forEach((script) => {
<<<<<<< HEAD
        if (script.markdownOnly && !isMarkdown) {
=======
        if ((script.markdownOnly && !isMarkdown) || (!script.markdownOnly && isMarkdown)) {
>>>>>>> 040380e0
            return;
        }

        if (script.placement.includes(placement)) {
            finalString = runRegexScript(script, finalString, { characterOverride });
        }
    });

    return finalString;
}

// Runs the provided regex script on the given string
function runRegexScript(regexScript, rawString, { characterOverride } = {}) {
    let newString = rawString;
    if (!regexScript || !!(regexScript.disabled) || !regexScript?.findRegex || !rawString) {
        return newString;
    }

    let match;
    const findRegex = regexFromString(regexScript.substituteRegex ? substituteParams(regexScript.findRegex) : regexScript.findRegex);

    // The user skill issued. Return with nothing.
    if (!findRegex) {
        return newString;
    }

    while ((match = findRegex.exec(rawString)) !== null) {
        const fencedMatch = match[0];
        const capturedMatch = match[1];

        let trimCapturedMatch;
        let trimFencedMatch;
        if (capturedMatch) {
            const tempTrimCapture = filterString(capturedMatch, regexScript.trimStrings, { characterOverride });
            trimFencedMatch = fencedMatch.replaceAll(capturedMatch, tempTrimCapture);
            trimCapturedMatch = tempTrimCapture;
        } else {
            trimFencedMatch = filterString(fencedMatch, regexScript.trimStrings, { characterOverride });
        }

        // TODO: Use substrings for replacement. But not necessary at this time.
        // A substring is from match.index to match.index + match[0].length or fencedMatch.length
        const subReplaceString = substituteRegexParams(
            regexScript.replaceString,
            trimCapturedMatch ?? trimFencedMatch,
            { 
                characterOverride,
                replaceStrategy: regexScript.replaceStrategy ?? regex_replace_strategy.REPLACE
            }
        );
        if (!newString) {
            newString = rawString.replace(fencedMatch, subReplaceString);
        } else {
            newString = newString.replace(fencedMatch, subReplaceString);
        }

        // If the regex isn't global, break out of the loop
        if (!findRegex.flags.includes('g')) {
            break;
        }
    }

    return newString;
}

// Filters anything to trim from the regex match
function filterString(rawString, trimStrings, { characterOverride } = {}) {
    let finalString = rawString;
    trimStrings.forEach((trimString) => {
        const subTrimString = substituteParams(trimString, undefined, characterOverride);
        finalString = finalString.replaceAll(subTrimString, "");
    });

    return finalString;
}

// Substitutes regex-specific and normal parameters
function substituteRegexParams(rawString, regexMatch, { characterOverride, replaceStrategy } = {}) {
    let finalString = rawString;
    finalString = substituteParams(finalString, undefined, characterOverride);

    let overlaidMatch = regexMatch;
    if (replaceStrategy === regex_replace_strategy.OVERLAY) {
        const splitReplace = finalString.split("{{match}}");

        // There's a prefix
        if (splitReplace[0]) {
            const splicedPrefix = spliceSymbols(splitReplace[0], false);
            overlaidMatch = overlaidMatch.replace(splicedPrefix, "").trim();
        }

        // There's a suffix
        if (splitReplace[1]) {
            const splicedSuffix = spliceSymbols(splitReplace[1], true);
            overlaidMatch = overlaidMatch.replace(new RegExp(`${splicedSuffix}$`), "").trim();
        }
    }

    // Only one match is replaced. This is by design
    finalString = finalString.replace("{{match}}", overlaidMatch) || finalString.replace("{{match}}", regexMatch);

    return finalString;
}

// Splices symbols and whitespace from the beginning and end of a string
// Using a for loop due to sequential ordering
function spliceSymbols(rawString, isSuffix) {
    let offset = 0;

    for (const ch of isSuffix ? rawString.split('').reverse() : rawString) {
        if (ch.match(/[^\w.,?'!]/)) {
            offset++;
        } else {
            break;
        }
    }

    return isSuffix ? rawString.substring(0, rawString.length - offset) : rawString.substring(offset);;
}<|MERGE_RESOLUTION|>--- conflicted
+++ resolved
@@ -46,11 +46,7 @@
     }
 
     extension_settings.regex.forEach((script) => {
-<<<<<<< HEAD
-        if (script.markdownOnly && !isMarkdown) {
-=======
         if ((script.markdownOnly && !isMarkdown) || (!script.markdownOnly && isMarkdown)) {
->>>>>>> 040380e0
             return;
         }
 
