import { callPopup, eventSource, event_types, generateQuietPrompt, getRequestHeaders, online_status, saveSettingsDebounced, substituteParams } from '../../../script.js';
import { dragElement, isMobile } from '../../RossAscends-mods.js';
import { getContext, getApiUrl, modules, extension_settings, ModuleWorkerWrapper, doExtrasFetch, renderExtensionTemplateAsync } from '../../extensions.js';
import { loadMovingUIState, power_user } from '../../power-user.js';
import { onlyUnique, debounce, getCharaFilename, trimToEndSentence, trimToStartSentence, waitUntilCondition } from '../../utils.js';
import { hideMutedSprites } from '../../group-chats.js';
import { isJsonSchemaSupported } from '../../textgen-settings.js';
import { debounce_timeout } from '../../constants.js';
import { SlashCommandParser } from '../../slash-commands/SlashCommandParser.js';
import { SlashCommand } from '../../slash-commands/SlashCommand.js';
import { ARGUMENT_TYPE, SlashCommandArgument } from '../../slash-commands/SlashCommandArgument.js';
import { isFunctionCallingSupported } from '../../openai.js';
export { MODULE_NAME };

const MODULE_NAME = 'expressions';
const UPDATE_INTERVAL = 2000;
const STREAMING_UPDATE_INTERVAL = 10000;
const TALKINGCHECK_UPDATE_INTERVAL = 500;
const DEFAULT_FALLBACK_EXPRESSION = 'joy';
const FUNCTION_NAME = 'set_emotion';
const DEFAULT_LLM_PROMPT = 'Pause your roleplay. Classify the emotion of the last message. Output just one word, e.g. "joy" or "anger". Choose only one of the following labels: {{labels}}';
const DEFAULT_EXPRESSIONS = [
    'talkinghead',
    'admiration',
    'amusement',
    'anger',
    'annoyance',
    'approval',
    'caring',
    'confusion',
    'curiosity',
    'desire',
    'disappointment',
    'disapproval',
    'disgust',
    'embarrassment',
    'excitement',
    'fear',
    'gratitude',
    'grief',
    'joy',
    'love',
    'nervousness',
    'optimism',
    'pride',
    'realization',
    'relief',
    'remorse',
    'sadness',
    'surprise',
    'neutral',
];
const EXPRESSION_API = {
    local: 0,
    extras: 1,
    llm: 2,
};

let expressionsList = null;
let lastCharacter = undefined;
let lastMessage = null;
let lastTalkingState = false;
let lastTalkingStateMessage = null;  // last message as seen by `updateTalkingState` (tracked separately, different timer)
let spriteCache = {};
let inApiCall = false;
let lastServerResponseTime = 0;
export let lastExpression = {};

function isTalkingHeadEnabled() {
    return extension_settings.expressions.talkinghead && extension_settings.expressions.api == EXPRESSION_API.extras;
}

/**
 * Returns the fallback expression if explicitly chosen, otherwise the default one
 * @returns {string} expression name
 */
function getFallbackExpression() {
    return extension_settings.expressions.fallback_expression ?? DEFAULT_FALLBACK_EXPRESSION;
}

/**
 * Toggles Talkinghead mode on/off.
 *
 * Implements the `/th` slash command, which is meant to be bound to a Quick Reply button
 * as a quick way to switch Talkinghead on or off (e.g. to conserve GPU resources when AFK
 * for a long time).
 */
function toggleTalkingHeadCommand(_) {
    setTalkingHeadState(!extension_settings.expressions.talkinghead);
}

function isVisualNovelMode() {
    return Boolean(!isMobile() && power_user.waifuMode && getContext().groupId);
}

async function forceUpdateVisualNovelMode() {
    if (isVisualNovelMode()) {
        await updateVisualNovelMode();
    }
}

const updateVisualNovelModeDebounced = debounce(forceUpdateVisualNovelMode, debounce_timeout.quick);

async function updateVisualNovelMode(name, expression) {
    const container = $('#visual-novel-wrapper');

    await visualNovelRemoveInactive(container);

    const setSpritePromises = await visualNovelSetCharacterSprites(container, name, expression);

    // calculate layer indices based on recent messages
    await visualNovelUpdateLayers(container);

    await Promise.allSettled(setSpritePromises);

    // update again based on new sprites
    if (setSpritePromises.length > 0) {
        await visualNovelUpdateLayers(container);
    }
}

async function visualNovelRemoveInactive(container) {
    const context = getContext();
    const group = context.groups.find(x => x.id == context.groupId);
    const removeInactiveCharactersPromises = [];

    // remove inactive characters after 1 second
    container.find('.expression-holder').each((_, current) => {
        const promise = new Promise(resolve => {
            const element = $(current);
            const avatar = element.data('avatar');

            if (!group.members.includes(avatar) || group.disabled_members.includes(avatar)) {
                element.fadeOut(250, () => {
                    element.remove();
                    resolve();
                });
            } else {
                resolve();
            }
        });

        removeInactiveCharactersPromises.push(promise);
    });

    await Promise.allSettled(removeInactiveCharactersPromises);
}

async function visualNovelSetCharacterSprites(container, name, expression) {
    const context = getContext();
    const group = context.groups.find(x => x.id == context.groupId);
    const labels = await getExpressionsList();

    const createCharacterPromises = [];
    const setSpritePromises = [];

    for (const avatar of group.members) {
        const isDisabled = group.disabled_members.includes(avatar);

        // skip disabled characters
        if (isDisabled && hideMutedSprites) {
            continue;
        }

        const character = context.characters.find(x => x.avatar == avatar);

        if (!character) {
            continue;
        }

        const spriteFolderName = getSpriteFolderName({ original_avatar: character.avatar }, character.name);

        // download images if not downloaded yet
        if (spriteCache[spriteFolderName] === undefined) {
            spriteCache[spriteFolderName] = await getSpritesList(spriteFolderName);
        }

        const sprites = spriteCache[spriteFolderName];
        const expressionImage = container.find(`.expression-holder[data-avatar="${avatar}"]`);
        const defaultExpression = getFallbackExpression();
        const defaultSpritePath = sprites.find(x => x.label === defaultExpression)?.path;
        const noSprites = sprites.length === 0;

        if (expressionImage.length > 0) {
            if (name == spriteFolderName) {
                await validateImages(spriteFolderName, true);
                setExpressionOverrideHtml(true); // <= force clear expression override input
                const currentSpritePath = labels.includes(expression) ? sprites.find(x => x.label === expression)?.path : '';

                const path = currentSpritePath || defaultSpritePath || '';
                const img = expressionImage.find('img');
                await setImage(img, path);
            }
            expressionImage.toggleClass('hidden', noSprites);
        } else {
            const template = $('#expression-holder').clone();
            template.attr('id', `expression-${avatar}`);
            template.attr('data-avatar', avatar);
            template.find('.drag-grabber').attr('id', `expression-${avatar}header`);
            $('#visual-novel-wrapper').append(template);
            dragElement($(template[0]));
            template.toggleClass('hidden', noSprites);
            await setImage(template.find('img'), defaultSpritePath || '');
            const fadeInPromise = new Promise(resolve => {
                template.fadeIn(250, () => resolve());
            });
            createCharacterPromises.push(fadeInPromise);
            const setSpritePromise = setLastMessageSprite(template.find('img'), avatar, labels);
            setSpritePromises.push(setSpritePromise);
        }
    }

    await Promise.allSettled(createCharacterPromises);
    return setSpritePromises;
}

async function visualNovelUpdateLayers(container) {
    const context = getContext();
    const group = context.groups.find(x => x.id == context.groupId);
    const recentMessages = context.chat.map(x => x.original_avatar).filter(x => x).reverse().filter(onlyUnique);
    const filteredMembers = group.members.filter(x => !group.disabled_members.includes(x));
    const layerIndices = filteredMembers.slice().sort((a, b) => {
        const aRecentIndex = recentMessages.indexOf(a);
        const bRecentIndex = recentMessages.indexOf(b);
        const aFilteredIndex = filteredMembers.indexOf(a);
        const bFilteredIndex = filteredMembers.indexOf(b);

        if (aRecentIndex !== -1 && bRecentIndex !== -1) {
            return bRecentIndex - aRecentIndex;
        } else if (aRecentIndex !== -1) {
            return 1;
        } else if (bRecentIndex !== -1) {
            return -1;
        } else {
            return aFilteredIndex - bFilteredIndex;
        }
    });

    const setLayerIndicesPromises = [];

    const sortFunction = (a, b) => {
        const avatarA = $(a).data('avatar');
        const avatarB = $(b).data('avatar');
        const indexA = filteredMembers.indexOf(avatarA);
        const indexB = filteredMembers.indexOf(avatarB);
        return indexA - indexB;
    };

    const containerWidth = container.width();
    const pivotalPoint = containerWidth * 0.5;

    let images = $('#visual-novel-wrapper .expression-holder');
    let imagesWidth = [];

    images.sort(sortFunction).each(function () {
        imagesWidth.push($(this).width());
    });

    let totalWidth = imagesWidth.reduce((a, b) => a + b, 0);
    let currentPosition = pivotalPoint - (totalWidth / 2);

    if (totalWidth > containerWidth) {
        let totalOverlap = totalWidth - containerWidth;
        let totalWidthWithoutWidest = imagesWidth.reduce((a, b) => a + b, 0) - Math.max(...imagesWidth);
        let overlaps = imagesWidth.map(width => (width / totalWidthWithoutWidest) * totalOverlap);
        imagesWidth = imagesWidth.map((width, index) => width - overlaps[index]);
        currentPosition = 0; // Reset the initial position to 0
    }

    images.sort(sortFunction).each((index, current) => {
        const element = $(current);
        const elementID = element.attr('id');

        // skip repositioning of dragged elements
        if (element.data('dragged')
            || (power_user.movingUIState[elementID]
                && (typeof power_user.movingUIState[elementID] === 'object')
                && Object.keys(power_user.movingUIState[elementID]).length > 0)) {
            loadMovingUIState();
            //currentPosition += imagesWidth[index];
            return;
        }

        const avatar = element.data('avatar');
        const layerIndex = layerIndices.indexOf(avatar);
        element.css('z-index', layerIndex);
        element.show();

        const promise = new Promise(resolve => {
            element.animate({ left: currentPosition + 'px' }, 500, () => {
                resolve();
            });
        });

        currentPosition += imagesWidth[index];

        setLayerIndicesPromises.push(promise);
    });

    await Promise.allSettled(setLayerIndicesPromises);
}

async function setLastMessageSprite(img, avatar, labels) {
    const context = getContext();
    const lastMessage = context.chat.slice().reverse().find(x => x.original_avatar == avatar || (x.force_avatar && x.force_avatar.includes(encodeURIComponent(avatar))));

    if (lastMessage) {
        const text = lastMessage.mes || '';
        const spriteFolderName = getSpriteFolderName(lastMessage, lastMessage.name);
        const sprites = spriteCache[spriteFolderName] || [];
        const label = await getExpressionLabel(text);
        const path = labels.includes(label) ? sprites.find(x => x.label === label)?.path : '';

        if (path) {
            setImage(img, path);
        }
    }
}

async function setImage(img, path) {
    // Cohee: If something goes wrong, uncomment this to return to the old behavior
    /*
    img.attr('src', path);
    img.removeClass('default');
    img.off('error');
    img.on('error', function () {
        console.debug('Error loading image', path);
        $(this).off('error');
        $(this).attr('src', '');
    });
    */

    return new Promise(resolve => {
        const prevExpressionSrc = img.attr('src');
        const expressionClone = img.clone();
        const originalId = img.attr('id');

        //only swap expressions when necessary
        if (prevExpressionSrc !== path && !img.hasClass('expression-animating')) {
            //clone expression
            expressionClone.addClass('expression-clone');
            //make invisible and remove id to prevent double ids
            //must be made invisible to start because they share the same Z-index
            expressionClone.attr('id', '').css({ opacity: 0 });
            //add new sprite path to clone src
            expressionClone.attr('src', path);
            //add invisible clone to html
            expressionClone.appendTo(img.parent());

            const duration = 200;

            //add animation flags to both images
            //to prevent multiple expression changes happening simultaneously
            img.addClass('expression-animating');

            // Set the parent container's min width and height before running the transition
            const imgWidth = img.width();
            const imgHeight = img.height();
            const expressionHolder = img.parent();
            expressionHolder.css('min-width', imgWidth > 100 ? imgWidth : 100);
            expressionHolder.css('min-height', imgHeight > 100 ? imgHeight : 100);

            //position absolute prevent the original from jumping around during transition
            img.css('position', 'absolute').width(imgWidth).height(imgHeight);
            expressionClone.addClass('expression-animating');
            //fade the clone in
            expressionClone.css({
                opacity: 0,
            }).animate({
                opacity: 1,
            }, duration)
                //when finshed fading in clone, fade out the original
                .promise().done(function () {
                    img.animate({
                        opacity: 0,
                    }, duration);
                    //remove old expression
                    img.remove();
                    //replace ID so it becomes the new 'original' expression for next change
                    expressionClone.attr('id', originalId);
                    expressionClone.removeClass('expression-animating');

                    // Reset the expression holder min height and width
                    expressionHolder.css('min-width', 100);
                    expressionHolder.css('min-height', 100);

                    resolve();
                });

            expressionClone.removeClass('expression-clone');

            expressionClone.removeClass('default');
            expressionClone.off('error');
            expressionClone.on('error', function () {
                console.debug('Expression image error', path);
                $(this).attr('src', '');
                $(this).off('error');
                resolve();
            });
        } else {
            resolve();
        }
    });
}

function onExpressionsShowDefaultInput() {
    const value = $(this).prop('checked');
    extension_settings.expressions.showDefault = value;
    saveSettingsDebounced();

    const existingImageSrc = $('img.expression').prop('src');
    if (existingImageSrc !== undefined) {                      //if we have an image in src
        if (!value && existingImageSrc.includes('/img/default-expressions/')) {    //and that image is from /img/ (default)
            $('img.expression').prop('src', '');               //remove it
            lastMessage = null;
        }
        if (value) {
            lastMessage = null;
        }
    }
}

/**
  * Stops animating Talkinghead.
  */
async function unloadTalkingHead() {
    if (!modules.includes('talkinghead')) {
        console.debug('talkinghead module is disabled');
        return;
    }
    console.debug('expressions: Stopping Talkinghead');

    try {
        const url = new URL(getApiUrl());
        url.pathname = './api/talkinghead/unload';
        const loadResponse = await doExtrasFetch(url);
        if (!loadResponse.ok) {
            throw new Error(loadResponse.statusText);
        }
        //console.log(`Response: ${loadResponseText}`);
    } catch (error) {
        //console.error(`Error unloading - ${error}`);
    }
}

/**
  * Posts `talkinghead.png` of the current character to the talkinghead module in SillyTavern-extras, to start animating it.
  */
async function loadTalkingHead() {
    if (!modules.includes('talkinghead')) {
        console.debug('talkinghead module is disabled');
        return;
    }
    console.debug('expressions: Starting Talkinghead');

    const spriteFolderName = getSpriteFolderName();

    const talkingheadPath = `/characters/${encodeURIComponent(spriteFolderName)}/talkinghead.png`;
    const emotionsSettingsPath = `/characters/${encodeURIComponent(spriteFolderName)}/_emotions.json`;
    const animatorSettingsPath = `/characters/${encodeURIComponent(spriteFolderName)}/_animator.json`;

    try {
        const spriteResponse = await fetch(talkingheadPath);

        if (!spriteResponse.ok) {
            throw new Error(spriteResponse.statusText);
        }

        const spriteBlob = await spriteResponse.blob();
        const spriteFile = new File([spriteBlob], 'talkinghead.png', { type: 'image/png' });
        const formData = new FormData();
        formData.append('file', spriteFile);

        const url = new URL(getApiUrl());
        url.pathname = './api/talkinghead/load';

        const loadResponse = await doExtrasFetch(url, {
            method: 'POST',
            body: formData,
        });

        if (!loadResponse.ok) {
            throw new Error(loadResponse.statusText);
        }

        const loadResponseText = await loadResponse.text();
        console.log(`Load talkinghead response: ${loadResponseText}`);

        // Optional: per-character emotion templates
        let emotionsSettings;
        try {
            const emotionsResponse = await fetch(emotionsSettingsPath);
            if (emotionsResponse.ok) {
                emotionsSettings = await emotionsResponse.json();
                console.log(`Loaded ${emotionsSettingsPath}`);
            } else {
                throw new Error();
            }
        }
        catch (error) {
            emotionsSettings = {};  // blank -> use server defaults (to unload the previous character's customizations)
            console.log(`No valid config at ${emotionsSettingsPath}, using server defaults`);
        }
        try {
            const url = new URL(getApiUrl());
            url.pathname = './api/talkinghead/load_emotion_templates';
            const apiResult = await doExtrasFetch(url, {
                method: 'POST',
                headers: {
                    'Content-Type': 'application/json',
                    'Bypass-Tunnel-Reminder': 'bypass',
                },
                body: JSON.stringify(emotionsSettings),
            });

            if (!apiResult.ok) {
                throw new Error(apiResult.statusText);
            }
        }
        catch (error) {
            // it's ok if not supported
            console.log('Failed to send _emotions.json (backend too old?), ignoring');
        }

        // Optional: per-character animator and postprocessor config
        let animatorSettings;
        try {
            const animatorResponse = await fetch(animatorSettingsPath);
            if (animatorResponse.ok) {
                animatorSettings = await animatorResponse.json();
                console.log(`Loaded ${animatorSettingsPath}`);
            } else {
                throw new Error();
            }
        }
        catch (error) {
            animatorSettings = {};  // blank -> use server defaults (to unload the previous character's customizations)
            console.log(`No valid config at ${animatorSettingsPath}, using server defaults`);
        }
        try {
            const url = new URL(getApiUrl());
            url.pathname = './api/talkinghead/load_animator_settings';
            const apiResult = await doExtrasFetch(url, {
                method: 'POST',
                headers: {
                    'Content-Type': 'application/json',
                    'Bypass-Tunnel-Reminder': 'bypass',
                },
                body: JSON.stringify(animatorSettings),
            });

            if (!apiResult.ok) {
                throw new Error(apiResult.statusText);
            }
        }
        catch (error) {
            // it's ok if not supported
            console.log('Failed to send _animator.json (backend too old?), ignoring');
        }
    } catch (error) {
        console.error(`Error loading talkinghead image: ${talkingheadPath} - ${error}`);
    }
}

function handleImageChange() {
    const imgElement = document.querySelector('img#expression-image.expression');

    if (!imgElement || !(imgElement instanceof HTMLImageElement)) {
        console.log('Cannot find addExpressionImage()');
        return;
    }

    if (isTalkingHeadEnabled() && modules.includes('talkinghead')) {
        const talkingheadResultFeedSrc = `${getApiUrl()}/api/talkinghead/result_feed`;
        $('#expression-holder').css({ display: '' });
        if (imgElement.src !== talkingheadResultFeedSrc) {
            const expressionImageElement = document.querySelector('.expression_list_image');

            if (expressionImageElement && expressionImageElement instanceof HTMLImageElement) {
                doExtrasFetch(expressionImageElement.src, {
                    method: 'HEAD',
                })
                    .then(response => {
                        if (response.ok) {
                            imgElement.src = talkingheadResultFeedSrc;
                        }
                    })
                    .catch(error => {
                        console.error(error);
                    });
            }
        }
    } else {
        imgElement.src = '';  // remove in case char doesn't have expressions

        // When switching Talkinghead off, force-set the character to the last known expression, if any.
        // This preserves the same expression Talkinghead had at the moment it was switched off.
        const charName = getContext().name2;
        const last = lastExpression[charName];
        const targetExpression = last ? last : getFallbackExpression();
        setExpression(charName, targetExpression, true);
    }
}

async function moduleWorker() {
    const context = getContext();

    // Hide and disable Talkinghead while not in extras
    $('#image_type_block').toggle(extension_settings.expressions.api == EXPRESSION_API.extras);

    if (extension_settings.expressions.api != EXPRESSION_API.extras && extension_settings.expressions.talkinghead) {
        $('#image_type_toggle').prop('checked', false);
        setTalkingHeadState(false);
    }

    // non-characters not supported
    if (!context.groupId && context.characterId === undefined) {
        removeExpression();
        return;
    }

    const vnMode = isVisualNovelMode();
    const vnWrapperVisible = $('#visual-novel-wrapper').is(':visible');

    if (vnMode) {
        $('#expression-wrapper').hide();
        $('#visual-novel-wrapper').show();
    } else {
        $('#expression-wrapper').show();
        $('#visual-novel-wrapper').hide();
    }

    const vnStateChanged = vnMode !== vnWrapperVisible;

    if (vnStateChanged) {
        lastMessage = null;
        $('#visual-novel-wrapper').empty();
        $('#expression-holder').css({ top: '', left: '', right: '', bottom: '', height: '', width: '', margin: '' });
    }

    const currentLastMessage = getLastCharacterMessage();
    let spriteFolderName = context.groupId ? getSpriteFolderName(currentLastMessage, currentLastMessage.name) : getSpriteFolderName();

    // character has no expressions or it is not loaded
    if (Object.keys(spriteCache).length === 0) {
        await validateImages(spriteFolderName);
        lastCharacter = context.groupId || context.characterId;
    }

    const offlineMode = $('.expression_settings .offline_mode');
    if (!modules.includes('classify') && extension_settings.expressions.api == EXPRESSION_API.extras) {
        $('#open_chat_expressions').show();
        $('#no_chat_expressions').hide();
        offlineMode.css('display', 'block');
        lastCharacter = context.groupId || context.characterId;

        if (context.groupId) {
            await validateImages(spriteFolderName, true);
            await forceUpdateVisualNovelMode();
        }

        return;
    }
    else {
        // force reload expressions list on connect to API
        if (offlineMode.is(':visible')) {
            expressionsList = null;
            spriteCache = {};
            expressionsList = await getExpressionsList();
            await validateImages(spriteFolderName, true);
            await forceUpdateVisualNovelMode();
        }

        if (context.groupId && !Array.isArray(spriteCache[spriteFolderName])) {
            await validateImages(spriteFolderName, true);
            await forceUpdateVisualNovelMode();
        }

        offlineMode.css('display', 'none');
    }

    // Don't bother classifying if current char has no sprites and no default expressions are enabled
    if ((!Array.isArray(spriteCache[spriteFolderName]) || spriteCache[spriteFolderName].length === 0) && !extension_settings.expressions.showDefault) {
        return;
    }

    const lastMessageChanged = !((lastCharacter === context.characterId || lastCharacter === context.groupId) && lastMessage === currentLastMessage.mes);

    // check if last message changed
    if (!lastMessageChanged) {
        return;
    }

    // API is busy
    if (inApiCall) {
        console.debug('Classification API is busy');
        return;
    }

    // Throttle classification requests during streaming
    if (!context.groupId && context.streamingProcessor && !context.streamingProcessor.isFinished) {
        const now = Date.now();
        const timeSinceLastServerResponse = now - lastServerResponseTime;

        if (timeSinceLastServerResponse < STREAMING_UPDATE_INTERVAL) {
            console.log('Streaming in progress: throttling expression update. Next update at ' + new Date(lastServerResponseTime + STREAMING_UPDATE_INTERVAL));
            return;
        }
    }

    try {
        inApiCall = true;
        let expression = await getExpressionLabel(currentLastMessage.mes);

        // If we're not already overriding the folder name, account for group chats.
        if (spriteFolderName === currentLastMessage.name && !context.groupId) {
            spriteFolderName = context.name2;
        }

        const force = !!context.groupId;

        // Character won't be angry on you for swiping
        if (currentLastMessage.mes == '...' && expressionsList.includes(getFallbackExpression())) {
            expression = getFallbackExpression();
        }

        await sendExpressionCall(spriteFolderName, expression, force, vnMode);
    }
    catch (error) {
        console.log(error);
    }
    finally {
        inApiCall = false;
        lastCharacter = context.groupId || context.characterId;
        lastMessage = currentLastMessage.mes;
        lastServerResponseTime = Date.now();
    }
}

/**
  * Starts/stops Talkinghead talking animation.
  *
  * Talking starts only when all the following conditions are met:
  *   - The LLM is currently streaming its output.
  *   - The AI's current last message is non-empty, and also not just '...' (as produced by a swipe).
  *   - The AI's current last message has changed from what we saw during the previous call.
  *
  * In all other cases, talking stops.
  *
  * A Talkinghead API call is made only when the talking state changes.
  *
  * Note that also the TTS system, if enabled, starts/stops the Talkinghead talking animation.
  * See `talkingAnimation` in `SillyTavern/public/scripts/extensions/tts/index.js`.
  */
async function updateTalkingState() {
    // Don't bother if Talkinghead is disabled or not loaded.
    if (!isTalkingHeadEnabled() || !modules.includes('talkinghead')) {
        return;
    }

    const context = getContext();
    const currentLastMessage = getLastCharacterMessage();

    try {
        // TODO: Not sure if we need also "&& !context.groupId" here - the classify check in `moduleWorker`
        //       (that similarly checks the streaming processor state) does that for some reason.
        //       Talkinghead isn't currently designed to work with groups.
        const lastMessageChanged = !((lastCharacter === context.characterId || lastCharacter === context.groupId) && lastTalkingStateMessage === currentLastMessage.mes);
        const url = new URL(getApiUrl());
        let newTalkingState;
        if (context.streamingProcessor && !context.streamingProcessor.isFinished &&
            currentLastMessage.mes.length !== 0 && currentLastMessage.mes !== '...' && lastMessageChanged) {
            url.pathname = './api/talkinghead/start_talking';
            newTalkingState = true;
        } else {
            url.pathname = './api/talkinghead/stop_talking';
            newTalkingState = false;
        }
        try {
            // Call the Talkinghead API only if the talking state changed.
            if (newTalkingState !== lastTalkingState) {
                console.debug(`updateTalkingState: calling ${url.pathname}`);
                await doExtrasFetch(url);
            }
        }
        catch (error) {
            // it's ok if not supported
        }
        finally {
            lastTalkingState = newTalkingState;
        }
    }
    catch (error) {
        // console.log(error);
    }
    finally {
        lastTalkingStateMessage = currentLastMessage.mes;
    }
}

/**
 * Checks whether the current character has a talkinghead image available.
 * @returns {Promise<boolean>} True if the character has a talkinghead image available, false otherwise.
 */
async function isTalkingHeadAvailable() {
    let spriteFolderName = getSpriteFolderName();

    try {
        await validateImages(spriteFolderName);

        let talkingheadObj = spriteCache[spriteFolderName].find(obj => obj.label === 'talkinghead');
        let talkingheadPath = talkingheadObj ? talkingheadObj.path : null;

        if (talkingheadPath != null) {
            return true;
        } else {
            await unloadTalkingHead();
            return false;
        }
    } catch (err) {
        return err;
    }
}

function getSpriteFolderName(characterMessage = null, characterName = null) {
    const context = getContext();
    let spriteFolderName = characterName ?? context.name2;
    const message = characterMessage ?? getLastCharacterMessage();
    const avatarFileName = getFolderNameByMessage(message);
    const expressionOverride = extension_settings.expressionOverrides.find(e => e.name == avatarFileName);

    if (expressionOverride && expressionOverride.path) {
        spriteFolderName = expressionOverride.path;
    }

    return spriteFolderName;
}

function setTalkingHeadState(newState) {
    console.debug(`expressions: New talkinghead state: ${newState}`);
    extension_settings.expressions.talkinghead = newState; // Store setting
    saveSettingsDebounced();

    if (extension_settings.expressions.api == EXPRESSION_API.local || extension_settings.expressions.api == EXPRESSION_API.llm) {
        return;
    }

    isTalkingHeadAvailable().then(result => {
        if (result) {
            //console.log("talkinghead exists!");

            if (extension_settings.expressions.talkinghead) {
                loadTalkingHead();
            } else {
                unloadTalkingHead();
            }
            handleImageChange(); // Change image as needed


        } else {
            //console.log("talkinghead does not exist.");
        }
    });
}

function getFolderNameByMessage(message) {
    const context = getContext();
    let avatarPath = '';

    if (context.groupId) {
        avatarPath = message.original_avatar || context.characters.find(x => message.force_avatar && message.force_avatar.includes(encodeURIComponent(x.avatar)))?.avatar;
    }
    else if (context.characterId) {
        avatarPath = getCharaFilename();
    }

    if (!avatarPath) {
        return '';
    }

    const folderName = avatarPath.replace(/\.[^/.]+$/, '');
    return folderName;
}

async function sendExpressionCall(name, expression, force, vnMode) {
    lastExpression[name.split('/')[0]] = expression;
    if (!vnMode) {
        vnMode = isVisualNovelMode();
    }

    if (vnMode) {
        await updateVisualNovelMode(name, expression);
    } else {
        setExpression(name, expression, force);
    }
}

async function setSpriteSetCommand(_, folder) {
    if (!folder) {
        console.log('Clearing sprite set');
        folder = '';
    }

    if (folder.startsWith('/') || folder.startsWith('\\')) {
        folder = folder.slice(1);

        const currentLastMessage = getLastCharacterMessage();
        folder = `${currentLastMessage.name}/${folder}`;
    }

    $('#expression_override').val(folder.trim());
    onClickExpressionOverrideButton();
    // removeExpression();
    // moduleWorker();
    const vnMode = isVisualNovelMode();
    await sendExpressionCall(folder, lastExpression, true, vnMode);
}

async function classifyCommand(_, text) {
    if (!text) {
        console.log('No text provided');
        return '';
    }

    if (!modules.includes('classify') && extension_settings.expressions.api == EXPRESSION_API.extras) {
        toastr.warning('Text classification is disabled or not available');
        return '';
    }

    const label = getExpressionLabel(text);
    console.debug(`Classification result for "${text}": ${label}`);
    return label;
}

async function setSpriteSlashCommand(_, spriteId) {
    if (!spriteId) {
        console.log('No sprite id provided');
        return;
    }

    spriteId = spriteId.trim().toLowerCase();

    // In Talkinghead mode, don't check for the existence of the sprite
    // (emotion names are the same as for sprites, but it only needs "talkinghead.png").
    const currentLastMessage = getLastCharacterMessage();
    const spriteFolderName = getSpriteFolderName(currentLastMessage, currentLastMessage.name);
    let label = spriteId;
    if (!isTalkingHeadEnabled() || !modules.includes('talkinghead')) {
        await validateImages(spriteFolderName);

        // Fuzzy search for sprite
        const fuse = new Fuse(spriteCache[spriteFolderName], { keys: ['label'] });
        const results = fuse.search(spriteId);
        const spriteItem = results[0]?.item;

        if (!spriteItem) {
            console.log('No sprite found for search term ' + spriteId);
            return;
        }

        label = spriteItem.label;
    }

    const vnMode = isVisualNovelMode();
    await sendExpressionCall(spriteFolderName, label, true, vnMode);
}

/**
 * Processes the classification text to reduce the amount of text sent to the API.
 * Quotes and asterisks are to be removed. If the text is less than 300 characters, it is returned as is.
 * If the text is more than 300 characters, the first and last 150 characters are returned.
 * The result is trimmed to the end of sentence.
 * @param {string} text The text to process.
 * @returns {string}
 */
function sampleClassifyText(text) {
    if (!text) {
        return text;
    }

    // Replace macros, remove asterisks and quotes
    let result = substituteParams(text).replace(/[*"]/g, '');

    const SAMPLE_THRESHOLD = 500;
    const HALF_SAMPLE_THRESHOLD = SAMPLE_THRESHOLD / 2;

    if (text.length < SAMPLE_THRESHOLD) {
        result = trimToEndSentence(result);
    } else {
        result = trimToEndSentence(result.slice(0, HALF_SAMPLE_THRESHOLD)) + ' ' + trimToStartSentence(result.slice(-HALF_SAMPLE_THRESHOLD));
    }

    return result.trim();
}

/**
 * Gets the classification prompt for the LLM API.
 * @param {string[]} labels A list of labels to search for.
 * @returns {Promise<string>} Prompt for the LLM API.
 */
async function getLlmPrompt(labels) {
    if (isJsonSchemaSupported()) {
        return '';
    }

    if (isFunctionCallingSupported()) {
        return '';
    }

    const labelsString = labels.map(x => `"${x}"`).join(', ');
    const prompt = substituteParams(String(extension_settings.expressions.llmPrompt))
        .replace(/{{labels}}/gi, labelsString);
    return prompt;
}

/**
 * Parses the emotion response from the LLM API.
 * @param {string} emotionResponse The response from the LLM API.
 * @param {string[]} labels A list of labels to search for.
 * @returns {string} The parsed emotion or the fallback expression.
 */
function parseLlmResponse(emotionResponse, labels) {
    try {
        const parsedEmotion = JSON.parse(emotionResponse);
        const response = parsedEmotion?.emotion?.trim()?.toLowerCase();

        if (!response || !labels.includes(response)) {
            console.debug(`Parsed emotion response: ${response} not in labels: ${labels}`);
            throw new Error('Emotion not in labels');
        }

        return response;
    } catch {
        const fuse = new Fuse(labels, { includeScore: true });
        console.debug('Using fuzzy search in labels:', labels);
        const result = fuse.search(emotionResponse);
        if (result.length > 0) {
            console.debug(`fuzzy search found: ${result[0].item} as closest for the LLM response:`, emotionResponse);
            return result[0].item;
        }
    }

    throw new Error('Could not parse emotion response ' + emotionResponse);
}

/**
 * Registers the function tool for the LLM API.
 * @param {FunctionToolRegister} args Function tool register arguments.
 */
function onFunctionToolRegister(args) {
    if (inApiCall && extension_settings.expressions.api === EXPRESSION_API.llm && isFunctionCallingSupported()) {
        // Only trigger on quiet mode
        if (args.type !== 'quiet') {
            return;
        }

        const emotions = DEFAULT_EXPRESSIONS.filter((e) => e != 'talkinghead');
        const jsonSchema = {
            $schema: 'http://json-schema.org/draft-04/schema#',
            type: 'object',
            properties: {
                emotion: {
                    type: 'string',
                    enum: emotions,
                    description: `One of the following: ${JSON.stringify(emotions)}`,
                },
            },
            required: [
                'emotion',
            ],
        };
        args.registerFunctionTool(
            FUNCTION_NAME,
            substituteParams('Sets the label that best describes the current emotional state of {{char}}. Only select one of the enumerated values.'),
            jsonSchema,
            true,
        );
    }
}

function onTextGenSettingsReady(args) {
    // Only call if inside an API call
    if (inApiCall && extension_settings.expressions.api === EXPRESSION_API.llm && isJsonSchemaSupported()) {
        const emotions = DEFAULT_EXPRESSIONS.filter((e) => e != 'talkinghead');
        Object.assign(args, {
            top_k: 1,
            stop: [],
            stopping_strings: [],
            custom_token_bans: [],
            json_schema: {
                $schema: 'http://json-schema.org/draft-04/schema#',
                type: 'object',
                properties: {
                    emotion: {
                        type: 'string',
                        enum: emotions,
                    },
                },
                required: [
                    'emotion',
                ],
            },
        });
    }
}

async function getExpressionLabel(text) {
    // Return if text is undefined, saving a costly fetch request
    if ((!modules.includes('classify') && extension_settings.expressions.api == EXPRESSION_API.extras) || !text) {
        return getFallbackExpression();
    }

    if (extension_settings.expressions.translate && typeof window['translate'] === 'function') {
        text = await window['translate'](text, 'en');
    }

    text = sampleClassifyText(text);

    try {
<<<<<<< HEAD
        if (extension_settings.expressions.local) {
            // Local transformers pipeline
            const apiResult = await fetch('./api/extra/classify', {
                method: 'POST',
                headers: getRequestHeaders(),
                body: JSON.stringify({ text: text }),
            });
=======
        switch (extension_settings.expressions.api) {
            // Local BERT pipeline
            case EXPRESSION_API.local: {
                const localResult = await fetch('/api/extra/classify', {
                    method: 'POST',
                    headers: getRequestHeaders(),
                    body: JSON.stringify({ text: text }),
                });
>>>>>>> 4dcb2acb

                if (localResult.ok) {
                    const data = await localResult.json();
                    return data.classification[0].label;
                }
            } break;
            // Using LLM
            case EXPRESSION_API.llm: {
                try {
                    await waitUntilCondition(() => online_status !== 'no_connection', 3000, 250);
                } catch (error) {
                    console.warn('No LLM connection. Using fallback expression', error);
                    return getFallbackExpression();
                }

                const expressionsList = await getExpressionsList();
                const prompt = await getLlmPrompt(expressionsList);
                let functionResult = null;
                eventSource.once(event_types.TEXT_COMPLETION_SETTINGS_READY, onTextGenSettingsReady);
                eventSource.once(event_types.LLM_FUNCTION_TOOL_REGISTER, onFunctionToolRegister);
                eventSource.once(event_types.LLM_FUNCTION_TOOL_CALL, (/** @type {FunctionToolCall} */ args) => {
                    if (args.name !== FUNCTION_NAME) {
                        return;
                    }

                    functionResult = args?.arguments;
                });
                const emotionResponse = await generateQuietPrompt(prompt, false, false);
                return parseLlmResponse(functionResult || emotionResponse, expressionsList);
            }
            // Extras
<<<<<<< HEAD
            const url = new URL(getApiUrl());
            url.pathname = './api/classify';
=======
            default: {
                const url = new URL(getApiUrl());
                url.pathname = '/api/classify';
>>>>>>> 4dcb2acb

                const extrasResult = await doExtrasFetch(url, {
                    method: 'POST',
                    headers: {
                        'Content-Type': 'application/json',
                        'Bypass-Tunnel-Reminder': 'bypass',
                    },
                    body: JSON.stringify({ text: text }),
                });

                if (extrasResult.ok) {
                    const data = await extrasResult.json();
                    return data.classification[0].label;
                }
            } break;
        }
    } catch (error) {
        toastr.info('Could not classify expression. Check the console or your backend for more information.');
        console.error(error);
        return getFallbackExpression();
    }
}

function getLastCharacterMessage() {
    const context = getContext();
    const reversedChat = context.chat.slice().reverse();

    for (let mes of reversedChat) {
        if (mes.is_user || mes.is_system) {
            continue;
        }

        return { mes: mes.mes, name: mes.name, original_avatar: mes.original_avatar, force_avatar: mes.force_avatar };
    }

    return { mes: '', name: null, original_avatar: null, force_avatar: null };
}

function removeExpression() {
    lastMessage = null;
    $('img.expression').off('error');
    $('img.expression').prop('src', '');
    $('img.expression').removeClass('default');
    $('#open_chat_expressions').hide();
    $('#no_chat_expressions').show();
}

async function validateImages(character, forceRedrawCached) {
    if (!character) {
        return;
    }

    const labels = await getExpressionsList();

    if (spriteCache[character]) {
        if (forceRedrawCached && $('#image_list').data('name') !== character) {
            console.debug('force redrawing character sprites list');
            await drawSpritesList(character, labels, spriteCache[character]);
        }

        return;
    }

    const sprites = await getSpritesList(character);
    let validExpressions = await drawSpritesList(character, labels, sprites);
    spriteCache[character] = validExpressions;
}

async function drawSpritesList(character, labels, sprites) {
    let validExpressions = [];
    $('#no_chat_expressions').hide();
    $('#open_chat_expressions').show();
    $('#image_list').empty();
    $('#image_list').data('name', character);
    $('#image_list_header_name').text(character);

    if (!Array.isArray(labels)) {
        return [];
    }

    for (const item of labels.sort()) {
        const sprite = sprites.find(x => x.label == item);
        const isCustom = extension_settings.expressions.custom.includes(item);

        if (sprite) {
            validExpressions.push(sprite);
            const listItem = await getListItem(item, sprite.path, 'success', isCustom);
            $('#image_list').append(listItem);
        }
        else {
            const listItem = await getListItem(item, '/img/No-Image-Placeholder.svg', 'failure', isCustom);
            $('#image_list').append(listItem);
        }
    }
    return validExpressions;
}

/**
 * Renders a list item template for the expressions list.
 * @param {string} item Expression name
 * @param {string} imageSrc Path to image
 * @param {'success' | 'failure'} textClass 'success' or 'failure'
 * @param {boolean} isCustom If expression is added by user
 * @returns {Promise<string>} Rendered list item template
 */
async function getListItem(item, imageSrc, textClass, isCustom) {
    const isFirefox = navigator.userAgent.toLowerCase().indexOf('firefox') > -1;
    imageSrc = isFirefox ? `${imageSrc}?t=${Date.now()}` : imageSrc;
    return renderExtensionTemplateAsync(MODULE_NAME, 'list-item', { item, imageSrc, textClass, isCustom });
}

async function getSpritesList(name) {
    console.debug('getting sprites list');

    try {
        const result = await fetch(`./api/sprites/get?name=${encodeURIComponent(name)}`);
        let sprites = result.ok ? (await result.json()) : [];
        return sprites;
    }
    catch (err) {
        console.log(err);
        return [];
    }
}

async function renderAdditionalExpressionSettings() {
    renderCustomExpressions();
    await renderFallbackExpressionPicker();
}

function renderCustomExpressions() {
    if (!Array.isArray(extension_settings.expressions.custom)) {
        extension_settings.expressions.custom = [];
    }

    const customExpressions = extension_settings.expressions.custom.sort((a, b) => a.localeCompare(b));
    $('#expression_custom').empty();

    for (const expression of customExpressions) {
        const option = document.createElement('option');
        option.value = expression;
        option.text = expression;
        $('#expression_custom').append(option);
    }

    if (customExpressions.length === 0) {
        $('#expression_custom').append('<option value="" disabled selected>[ No custom expressions ]</option>');
    }
}

async function renderFallbackExpressionPicker() {
    const expressions = await getExpressionsList();

    const defaultPicker = $('#expression_fallback');
    defaultPicker.empty();

    const fallbackExpression = getFallbackExpression();

    for (const expression of expressions) {
        const option = document.createElement('option');
        option.value = expression;
        option.text = expression;
        option.selected = expression == fallbackExpression;
        defaultPicker.append(option);
    }
}

async function getExpressionsList() {
    // Return cached list if available
    if (Array.isArray(expressionsList)) {
        return [...expressionsList, ...extension_settings.expressions.custom].filter(onlyUnique);
    }

    /**
     * Returns the list of expressions from the API or fallback in offline mode.
     * @returns {Promise<string[]>}
     */
    async function resolveExpressionsList() {
        // See if we can retrieve a specific expression list from the API
        try {
<<<<<<< HEAD
            if (extension_settings.expressions.local) {
                const apiResult = await fetch('./api/extra/classify/labels', {
                    method: 'POST',
                    headers: getRequestHeaders(),
=======
            // Check Extras api first, if enabled and that module active
            if (extension_settings.expressions.api == EXPRESSION_API.extras && modules.includes('classify')) {
                const url = new URL(getApiUrl());
                url.pathname = '/api/classify/labels';

                const apiResult = await doExtrasFetch(url, {
                    method: 'GET',
                    headers: { 'Bypass-Tunnel-Reminder': 'bypass' },
>>>>>>> 4dcb2acb
                });

                if (apiResult.ok) {

                    const data = await apiResult.json();
                    expressionsList = data.labels;
                    return expressionsList;
                }
<<<<<<< HEAD
            } else {
                const url = new URL(getApiUrl());
                url.pathname = './api/classify/labels';
=======
            }
>>>>>>> 4dcb2acb

            // If running the local classify model (not using the LLM), we ask that one
            if (extension_settings.expressions.api == EXPRESSION_API.local) {
                const apiResult = await fetch('/api/extra/classify/labels', {
                    method: 'POST',
                    headers: getRequestHeaders(),
                });

                if (apiResult.ok) {
                    const data = await apiResult.json();
                    expressionsList = data.labels;
                    return expressionsList;
                }
            }
        } catch (error) {
            console.log(error);
        }

        // If there was no specific list, or an error, just return the default expressions
        return DEFAULT_EXPRESSIONS;
    }

    const result = await resolveExpressionsList();
    return [...result, ...extension_settings.expressions.custom].filter(onlyUnique);
}

async function setExpression(character, expression, force) {
    if (!isTalkingHeadEnabled() || !modules.includes('talkinghead')) {
        console.debug('entered setExpressions');
        await validateImages(character);
        const img = $('img.expression');
        const prevExpressionSrc = img.attr('src');
        const expressionClone = img.clone();

        const sprite = (spriteCache[character] && spriteCache[character].find(x => x.label === expression));
        console.debug('checking for expression images to show..');
        if (sprite) {
            console.debug('setting expression from character images folder');

            if (force && isVisualNovelMode()) {
                const context = getContext();
                const group = context.groups.find(x => x.id === context.groupId);

                for (const member of group.members) {
                    const groupMember = context.characters.find(x => x.avatar === member);

                    if (!groupMember) {
                        continue;
                    }

                    if (groupMember.name == character) {
                        await setImage($(`.expression-holder[data-avatar="${member}"] img`), sprite.path);
                        return;
                    }
                }
            }
            //only swap expressions when necessary
            if (prevExpressionSrc !== sprite.path
                && !img.hasClass('expression-animating')) {
                //clone expression
                expressionClone.addClass('expression-clone');
                //make invisible and remove id to prevent double ids
                //must be made invisible to start because they share the same Z-index
                expressionClone.attr('id', '').css({ opacity: 0 });
                //add new sprite path to clone src
                expressionClone.attr('src', sprite.path);
                //add invisible clone to html
                expressionClone.appendTo($('#expression-holder'));

                const duration = 200;

                //add animation flags to both images
                //to prevent multiple expression changes happening simultaneously
                img.addClass('expression-animating');

                // Set the parent container's min width and height before running the transition
                const imgWidth = img.width();
                const imgHeight = img.height();
                const expressionHolder = img.parent();
                expressionHolder.css('min-width', imgWidth > 100 ? imgWidth : 100);
                expressionHolder.css('min-height', imgHeight > 100 ? imgHeight : 100);

                //position absolute prevent the original from jumping around during transition
                img.css('position', 'absolute').width(imgWidth).height(imgHeight);
                expressionClone.addClass('expression-animating');
                //fade the clone in
                expressionClone.css({
                    opacity: 0,
                }).animate({
                    opacity: 1,
                }, duration)
                    //when finshed fading in clone, fade out the original
                    .promise().done(function () {
                        img.animate({
                            opacity: 0,
                        }, duration);
                        //remove old expression
                        img.remove();
                        //replace ID so it becomes the new 'original' expression for next change
                        expressionClone.attr('id', 'expression-image');
                        expressionClone.removeClass('expression-animating');

                        // Reset the expression holder min height and width
                        expressionHolder.css('min-width', 100);
                        expressionHolder.css('min-height', 100);
                    });


                expressionClone.removeClass('expression-clone');

                expressionClone.removeClass('default');
                expressionClone.off('error');
                expressionClone.on('error', function () {
                    console.debug('Expression image error', sprite.path);
                    $(this).attr('src', '');
                    $(this).off('error');
                    if (force && extension_settings.expressions.showDefault) {
                        setDefault();
                    }
                });
            }
        }
        else {
            if (extension_settings.expressions.showDefault) {
                setDefault();
            }
        }

        function setDefault() {
            console.debug('setting default');
            const defImgUrl = `/img/default-expressions/${expression}.png`;
            //console.log(defImgUrl);
            img.attr('src', defImgUrl);
            img.addClass('default');
        }
        document.getElementById('expression-holder').style.display = '';

    } else {
        // Set the Talkinghead emotion to the specified expression
        // TODO: For now, Talkinghead emote only supported when VN mode is off; see also updateVisualNovelMode.
        try {
            let result = await isTalkingHeadAvailable();
            if (result) {
                const url = new URL(getApiUrl());
                url.pathname = './api/talkinghead/set_emotion';
                await doExtrasFetch(url, {
                    method: 'POST',
                    headers: {
                        'Content-Type': 'application/json',
                    },
                    body: JSON.stringify({ emotion_name: expression }),
                });
            }
        }
        catch (error) {
            // `set_emotion` is not present in old versions, so let it 404.
        }

        try {
            // Find the <img> element with id="expression-image" and class="expression"
            const imgElement = document.querySelector('img#expression-image.expression');
            //console.log("searching");
            if (imgElement && imgElement instanceof HTMLImageElement) {
                //console.log("setting value");
                imgElement.src = getApiUrl() + './api/talkinghead/result_feed';
            }
        }
        catch (error) {
            //console.log("The fetch failed!");
        }
    }
}

function onClickExpressionImage() {
    const expression = $(this).attr('id');
    setSpriteSlashCommand({}, expression);
}

async function onClickExpressionAddCustom() {
    const template = await renderExtensionTemplateAsync(MODULE_NAME, 'add-custom-expression');
    let expressionName = await callPopup(template, 'input');

    if (!expressionName) {
        console.debug('No custom expression name provided');
        return;
    }

    expressionName = expressionName.trim().toLowerCase();

    // a-z, 0-9, dashes and underscores only
    if (!/^[a-z0-9-_]+$/.test(expressionName)) {
        toastr.info('Invalid custom expression name provided');
        return;
    }

    // Check if expression name already exists in default expressions
    if (DEFAULT_EXPRESSIONS.includes(expressionName)) {
        toastr.info('Expression name already exists');
        return;
    }

    // Check if expression name already exists in custom expressions
    if (extension_settings.expressions.custom.includes(expressionName)) {
        toastr.info('Custom expression already exists');
        return;
    }

    // Add custom expression into settings
    extension_settings.expressions.custom.push(expressionName);
    await renderAdditionalExpressionSettings();
    saveSettingsDebounced();

    // Force refresh sprites list
    expressionsList = null;
    spriteCache = {};
    moduleWorker();
}

async function onClickExpressionRemoveCustom() {
    const selectedExpression = String($('#expression_custom').val());

    if (!selectedExpression) {
        console.debug('No custom expression selected');
        return;
    }

    const template = await renderExtensionTemplateAsync(MODULE_NAME, 'remove-custom-expression', { expression: selectedExpression });
    const confirmation = await callPopup(template, 'confirm');

    if (!confirmation) {
        console.debug('Custom expression removal cancelled');
        return;
    }

    // Remove custom expression from settings
    const index = extension_settings.expressions.custom.indexOf(selectedExpression);
    extension_settings.expressions.custom.splice(index, 1);
    if (selectedExpression == getFallbackExpression()) {
        toastr.warning(`Deleted custom expression '${selectedExpression}' that was also selected as the fallback expression.\nFallback expression has been reset to '${DEFAULT_FALLBACK_EXPRESSION}'.`);
        extension_settings.expressions.fallback_expression = DEFAULT_FALLBACK_EXPRESSION;
    }
    await renderAdditionalExpressionSettings();
    saveSettingsDebounced();

    // Force refresh sprites list
    expressionsList = null;
    spriteCache = {};
    moduleWorker();
}

function onExperesionApiChanged() {
    const tempApi = this.value;
    if (tempApi) {
        extension_settings.expressions.api = Number(tempApi);
        $('.expression_llm_prompt_block').toggle(extension_settings.expressions.api === EXPRESSION_API.llm);
        moduleWorker();
        saveSettingsDebounced();
    }
}

function onExpressionFallbackChanged() {
    const expression = this.value;
    if (expression) {
        extension_settings.expressions.fallback_expression = expression;
        saveSettingsDebounced();
    }
}

async function handleFileUpload(url, formData) {
    try {
        const data = await jQuery.ajax({
            type: 'POST',
            url: url,
            data: formData,
            beforeSend: function () { },
            cache: false,
            contentType: false,
            processData: false,
        });

        // Refresh sprites list
        const name = formData.get('name');
        delete spriteCache[name];
        await fetchImagesNoCache();
        await validateImages(name);

        return data;
    } catch (error) {
        toastr.error('Failed to upload image');
    }
}

async function onClickExpressionUpload(event) {
    // Prevents the expression from being set
    event.stopPropagation();

    const id = $(this).closest('.expression_list_item').attr('id');
    const name = $('#image_list').data('name');

    const handleExpressionUploadChange = async (e) => {
        const file = e.target.files[0];

        if (!file) {
            return;
        }

        const formData = new FormData();
        formData.append('name', name);
        formData.append('label', id);
        formData.append('avatar', file);

        await handleFileUpload('./api/sprites/upload', formData);

        // Reset the input
        e.target.form.reset();

        // In Talkinghead mode, when a new talkinghead image is uploaded, refresh the live char.
        if (id === 'talkinghead' && isTalkingHeadEnabled() && modules.includes('talkinghead')) {
            await loadTalkingHead();
        }
    };

    $('#expression_upload')
        .off('change')
        .on('change', handleExpressionUploadChange)
        .trigger('click');
}

async function onClickExpressionOverrideButton() {
    const context = getContext();
    const currentLastMessage = getLastCharacterMessage();
    const avatarFileName = getFolderNameByMessage(currentLastMessage);

    // If the avatar name couldn't be found, abort.
    if (!avatarFileName) {
        console.debug(`Could not find filename for character with name ${currentLastMessage.name} and ID ${context.characterId}`);

        return;
    }

    const overridePath = String($('#expression_override').val());
    const existingOverrideIndex = extension_settings.expressionOverrides.findIndex((e) =>
        e.name == avatarFileName,
    );

    // If the path is empty, delete the entry from overrides
    if (overridePath === undefined || overridePath.length === 0) {
        if (existingOverrideIndex === -1) {
            return;
        }

        extension_settings.expressionOverrides.splice(existingOverrideIndex, 1);
        console.debug(`Removed existing override for ${avatarFileName}`);
    } else {
        // Properly override objects and clear the sprite cache of the previously set names
        const existingOverride = extension_settings.expressionOverrides[existingOverrideIndex];
        if (existingOverride) {
            Object.assign(existingOverride, { path: overridePath });
            delete spriteCache[existingOverride.name];
        } else {
            const characterOverride = { name: avatarFileName, path: overridePath };
            extension_settings.expressionOverrides.push(characterOverride);
            delete spriteCache[currentLastMessage.name];
        }

        console.debug(`Added/edited expression override for character with filename ${avatarFileName} to folder ${overridePath}`);
    }

    saveSettingsDebounced();

    // Refresh sprites list. Assume the override path has been properly handled.
    try {
        inApiCall = true;
        $('#visual-novel-wrapper').empty();
        await validateImages(overridePath.length === 0 ? currentLastMessage.name : overridePath, true);
        const expression = await getExpressionLabel(currentLastMessage.mes);
        await sendExpressionCall(overridePath.length === 0 ? currentLastMessage.name : overridePath, expression, true);
        forceUpdateVisualNovelMode();
    } catch (error) {
        console.debug(`Setting expression override for ${avatarFileName} failed with error: ${error}`);
    } finally {
        inApiCall = false;
    }
}

async function onClickExpressionOverrideRemoveAllButton() {
    // Remove all the overrided entries from sprite cache
    for (const element of extension_settings.expressionOverrides) {
        delete spriteCache[element.name];
    }

    extension_settings.expressionOverrides = [];
    saveSettingsDebounced();

    console.debug('All expression image overrides have been cleared.');

    // Refresh sprites list to use the default name if applicable
    try {
        $('#visual-novel-wrapper').empty();
        const currentLastMessage = getLastCharacterMessage();
        await validateImages(currentLastMessage.name, true);
        const expression = await getExpressionLabel(currentLastMessage.mes);
        await sendExpressionCall(currentLastMessage.name, expression, true);
        forceUpdateVisualNovelMode();

        console.debug(extension_settings.expressionOverrides);
    } catch (error) {
        console.debug(`The current expression could not be set because of error: ${error}`);
    }
}

async function onClickExpressionUploadPackButton() {
    const name = $('#image_list').data('name');

    const handleFileUploadChange = async (e) => {
        const file = e.target.files[0];

        if (!file) {
            return;
        }

        const formData = new FormData();
        formData.append('name', name);
        formData.append('avatar', file);

        const { count } = await handleFileUpload('./api/sprites/upload-zip', formData);
        toastr.success(`Uploaded ${count} image(s) for ${name}`);

        // Reset the input
        e.target.form.reset();

        // In Talkinghead mode, refresh the live char.
        if (isTalkingHeadEnabled() && modules.includes('talkinghead')) {
            await loadTalkingHead();
        }
    };

    $('#expression_upload_pack')
        .off('change')
        .on('change', handleFileUploadChange)
        .trigger('click');
}

async function onClickExpressionDelete(event) {
    // Prevents the expression from being set
    event.stopPropagation();

    const confirmation = await callPopup('<h3>Are you sure?</h3>Once deleted, it\'s gone forever!', 'confirm');

    if (!confirmation) {
        return;
    }

    const id = $(this).closest('.expression_list_item').attr('id');
    const name = $('#image_list').data('name');

    try {
        await fetch('./api/sprites/delete', {
            method: 'POST',
            headers: getRequestHeaders(),
            body: JSON.stringify({ name, label: id }),
        });
    } catch (error) {
        toastr.error('Failed to delete image. Try again later.');
    }

    // Refresh sprites list
    delete spriteCache[name];
    await fetchImagesNoCache();
    await validateImages(name);
}

function setExpressionOverrideHtml(forceClear = false) {
    const currentLastMessage = getLastCharacterMessage();
    const avatarFileName = getFolderNameByMessage(currentLastMessage);
    if (!avatarFileName) {
        return;
    }

    const expressionOverride = extension_settings.expressionOverrides.find((e) =>
        e.name == avatarFileName,
    );

    if (expressionOverride && expressionOverride.path) {
        $('#expression_override').val(expressionOverride.path);
    } else if (expressionOverride) {
        delete extension_settings.expressionOverrides[expressionOverride.name];
    }

    if (forceClear && !expressionOverride) {
        $('#expression_override').val('');
    }
}

async function fetchImagesNoCache() {
    const promises = [];
    $('#image_list img').each(function () {
        const src = $(this).attr('src');

        if (!src) {
            return;
        }

        const promise = fetch(src, {
            method: 'GET',
            cache: 'no-cache',
            headers: {
                'Cache-Control': 'no-cache',
                'Pragma': 'no-cache',
                'Expires': '0',
            },
        });
        promises.push(promise);
    });

    return await Promise.allSettled(promises);
}

function migrateSettings() {
    if (extension_settings.expressions.api === undefined) {
        extension_settings.expressions.api = EXPRESSION_API.extras;
        saveSettingsDebounced();
    }

    if (Object.keys(extension_settings.expressions).includes('local')) {
        if (extension_settings.expressions.local) {
            extension_settings.expressions.api = EXPRESSION_API.local;
        }

        delete extension_settings.expressions.local;
        saveSettingsDebounced();
    }

    if (extension_settings.expressions.llmPrompt === undefined) {
        extension_settings.expressions.llmPrompt = DEFAULT_LLM_PROMPT;
        saveSettingsDebounced();
    }
}

(async function () {
    function addExpressionImage() {
        const html = `
        <div id="expression-wrapper">
            <div id="expression-holder" class="expression-holder" style="display:none;">
                <div id="expression-holderheader" class="fa-solid fa-grip drag-grabber"></div>
                <img id="expression-image" class="expression">
            </div>
        </div>`;
        $('body').append(html);
        loadMovingUIState();
    }
    function addVisualNovelMode() {
        const html = `
        <div id="visual-novel-wrapper">
        </div>`;
        const element = $(html);
        element.hide();
        $('body').append(element);
    }
    async function addSettings() {
        const template = await renderExtensionTemplateAsync(MODULE_NAME, 'settings');
        $('#extensions_settings').append(template);
        $('#expression_override_button').on('click', onClickExpressionOverrideButton);
        $('#expressions_show_default').on('input', onExpressionsShowDefaultInput);
        $('#expression_upload_pack_button').on('click', onClickExpressionUploadPackButton);
        $('#expressions_show_default').prop('checked', extension_settings.expressions.showDefault).trigger('input');
        $('#expression_translate').prop('checked', extension_settings.expressions.translate).on('input', function () {
            extension_settings.expressions.translate = !!$(this).prop('checked');
            saveSettingsDebounced();
        });
        $('#expression_override_cleanup_button').on('click', onClickExpressionOverrideRemoveAllButton);
        $(document).on('dragstart', '.expression', (e) => {
            e.preventDefault();
            return false;
        });
        $(document).on('click', '.expression_list_item', onClickExpressionImage);
        $(document).on('click', '.expression_list_upload', onClickExpressionUpload);
        $(document).on('click', '.expression_list_delete', onClickExpressionDelete);
        $(window).on('resize', updateVisualNovelModeDebounced);
        $('#open_chat_expressions').hide();

        $('#image_type_toggle').on('click', function () {
            if (this instanceof HTMLInputElement) {
                setTalkingHeadState(this.checked);
            }
        });

        await renderAdditionalExpressionSettings();
        $('#expression_api').val(extension_settings.expressions.api ?? EXPRESSION_API.extras);
        $('.expression_llm_prompt_block').toggle(extension_settings.expressions.api === EXPRESSION_API.llm);
        $('#expression_llm_prompt').val(extension_settings.expressions.llmPrompt ?? '');
        $('#expression_llm_prompt').on('input', function () {
            extension_settings.expressions.llmPrompt = $(this).val();
            saveSettingsDebounced();
        });
        $('#expression_llm_prompt_restore').on('click', function () {
            $('#expression_llm_prompt').val(DEFAULT_LLM_PROMPT);
            extension_settings.expressions.llmPrompt = DEFAULT_LLM_PROMPT;
            saveSettingsDebounced();
        });

        $('#expression_custom_add').on('click', onClickExpressionAddCustom);
        $('#expression_custom_remove').on('click', onClickExpressionRemoveCustom);
        $('#expression_fallback').on('change', onExpressionFallbackChanged);
        $('#expression_api').on('change', onExperesionApiChanged);
    }

    // Pause Talkinghead to save resources when the ST tab is not visible or the window is minimized.
    // We currently do this via loading/unloading. Could be improved by adding new pause/unpause endpoints to Extras.
    document.addEventListener('visibilitychange', function (event) {
        let pageIsVisible;
        if (document.hidden) {
            console.debug('expressions: SillyTavern is now hidden');
            pageIsVisible = false;
        } else {
            console.debug('expressions: SillyTavern is now visible');
            pageIsVisible = true;
        }

        if (isTalkingHeadEnabled() && modules.includes('talkinghead')) {
            isTalkingHeadAvailable().then(result => {
                if (result) {
                    if (pageIsVisible) {
                        loadTalkingHead();
                    } else {
                        unloadTalkingHead();
                    }
                    handleImageChange(); // Change image as needed
                } else {
                    //console.log("talkinghead does not exist.");
                }
            });
        }
    });

    addExpressionImage();
    addVisualNovelMode();
    migrateSettings();
    await addSettings();
    const wrapper = new ModuleWorkerWrapper(moduleWorker);
    const updateFunction = wrapper.update.bind(wrapper);
    setInterval(updateFunction, UPDATE_INTERVAL);
    moduleWorker();
    // For setting the Talkinghead talking animation on/off quickly enough for realtime use, we need another timer on a shorter schedule.
    const wrapperTalkingState = new ModuleWorkerWrapper(updateTalkingState);
    const updateTalkingStateFunction = wrapperTalkingState.update.bind(wrapperTalkingState);
    setInterval(updateTalkingStateFunction, TALKINGCHECK_UPDATE_INTERVAL);
    updateTalkingState();
    dragElement($('#expression-holder'));
    eventSource.on(event_types.CHAT_CHANGED, () => {
        // character changed
        removeExpression();
        spriteCache = {};
        lastExpression = {};

        //clear expression
        let imgElement = document.getElementById('expression-image');
        if (imgElement && imgElement instanceof HTMLImageElement) {
            imgElement.src = '';
        }

        //set checkbox to global var
        $('#image_type_toggle').prop('checked', extension_settings.expressions.talkinghead);
        if (extension_settings.expressions.talkinghead) {
            setTalkingHeadState(extension_settings.expressions.talkinghead);
        }

        setExpressionOverrideHtml();

        if (isVisualNovelMode()) {
            $('#visual-novel-wrapper').empty();
        }

        updateFunction();
    });
    eventSource.on(event_types.MOVABLE_PANELS_RESET, updateVisualNovelModeDebounced);
    eventSource.on(event_types.GROUP_UPDATED, updateVisualNovelModeDebounced);
    SlashCommandParser.addCommandObject(SlashCommand.fromProps({ name: 'sprite',
        aliases: ['emote'],
        callback: setSpriteSlashCommand,
        unnamedArgumentList: [
            new SlashCommandArgument(
                'spriteId', [ARGUMENT_TYPE.STRING], true,
            ),
        ],
        helpString: 'Force sets the sprite for the current character.',
    }));
    SlashCommandParser.addCommandObject(SlashCommand.fromProps({ name: 'spriteoverride',
        aliases: ['costume'],
        callback: setSpriteSetCommand,
        unnamedArgumentList: [
            new SlashCommandArgument(
                'optional folder', [ARGUMENT_TYPE.STRING], false,
            ),
        ],
        helpString: 'Sets an override sprite folder for the current character. If the name starts with a slash or a backslash, selects a sub-folder in the character-named folder. Empty value to reset to default.',
    }));
    SlashCommandParser.addCommandObject(SlashCommand.fromProps({ name: 'lastsprite',
        callback: (_, value) => lastExpression[value.trim()] ?? '',
        returns: 'sprite',
        unnamedArgumentList: [
            new SlashCommandArgument(
                'charName', [ARGUMENT_TYPE.STRING], true,
            ),
        ],
        helpString: 'Returns the last set sprite / expression for the named character.',
    }));
    SlashCommandParser.addCommandObject(SlashCommand.fromProps({ name: 'th',
        callback: toggleTalkingHeadCommand,
        aliases: ['talkinghead'],
        helpString: 'Character Expressions: toggles <i>Image Type - talkinghead (extras)</i> on/off.',
    }));
    SlashCommandParser.addCommandObject(SlashCommand.fromProps({ name: 'classify',
        callback: classifyCommand,
        unnamedArgumentList: [
            new SlashCommandArgument(
                'text', [ARGUMENT_TYPE.STRING], true,
            ),
        ],
        returns: 'emotion classification label for the given text',
        helpString: `
            <div>
                Performs an emotion classification of the given text and returns a label.
            </div>
            <div>
                <strong>Example:</strong>
                <ul>
                    <li>
                        <pre><code>/classify I am so happy today!</code></pre>
                    </li>
                </ul>
            </div>
        `,
    }));
})();<|MERGE_RESOLUTION|>--- conflicted
+++ resolved
@@ -1117,24 +1117,14 @@
     text = sampleClassifyText(text);
 
     try {
-<<<<<<< HEAD
-        if (extension_settings.expressions.local) {
-            // Local transformers pipeline
-            const apiResult = await fetch('./api/extra/classify', {
-                method: 'POST',
-                headers: getRequestHeaders(),
-                body: JSON.stringify({ text: text }),
-            });
-=======
         switch (extension_settings.expressions.api) {
             // Local BERT pipeline
             case EXPRESSION_API.local: {
-                const localResult = await fetch('/api/extra/classify', {
+                const localResult = await fetch('./api/extra/classify', {
                     method: 'POST',
                     headers: getRequestHeaders(),
                     body: JSON.stringify({ text: text }),
                 });
->>>>>>> 4dcb2acb
 
                 if (localResult.ok) {
                     const data = await localResult.json();
@@ -1166,14 +1156,9 @@
                 return parseLlmResponse(functionResult || emotionResponse, expressionsList);
             }
             // Extras
-<<<<<<< HEAD
-            const url = new URL(getApiUrl());
-            url.pathname = './api/classify';
-=======
             default: {
                 const url = new URL(getApiUrl());
-                url.pathname = '/api/classify';
->>>>>>> 4dcb2acb
+                url.pathname = './api/classify';
 
                 const extrasResult = await doExtrasFetch(url, {
                     method: 'POST',
@@ -1354,21 +1339,14 @@
     async function resolveExpressionsList() {
         // See if we can retrieve a specific expression list from the API
         try {
-<<<<<<< HEAD
-            if (extension_settings.expressions.local) {
-                const apiResult = await fetch('./api/extra/classify/labels', {
-                    method: 'POST',
-                    headers: getRequestHeaders(),
-=======
             // Check Extras api first, if enabled and that module active
             if (extension_settings.expressions.api == EXPRESSION_API.extras && modules.includes('classify')) {
                 const url = new URL(getApiUrl());
-                url.pathname = '/api/classify/labels';
+                url.pathname = './api/classify/labels';
 
                 const apiResult = await doExtrasFetch(url, {
                     method: 'GET',
                     headers: { 'Bypass-Tunnel-Reminder': 'bypass' },
->>>>>>> 4dcb2acb
                 });
 
                 if (apiResult.ok) {
@@ -1377,17 +1355,11 @@
                     expressionsList = data.labels;
                     return expressionsList;
                 }
-<<<<<<< HEAD
-            } else {
-                const url = new URL(getApiUrl());
-                url.pathname = './api/classify/labels';
-=======
             }
->>>>>>> 4dcb2acb
 
             // If running the local classify model (not using the LLM), we ask that one
             if (extension_settings.expressions.api == EXPRESSION_API.local) {
-                const apiResult = await fetch('/api/extra/classify/labels', {
+                const apiResult = await fetch('./api/extra/classify/labels', {
                     method: 'POST',
                     headers: getRequestHeaders(),
                 });
