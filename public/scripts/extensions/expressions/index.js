import { callPopup, eventSource, event_types, getRequestHeaders, saveSettingsDebounced } from "../../../script.js";
import { dragElement, isMobile } from "../../RossAscends-mods.js";
import { getContext, getApiUrl, modules, extension_settings, ModuleWorkerWrapper, doExtrasFetch } from "../../extensions.js";
import { loadMovingUIState, power_user } from "../../power-user.js";
import { onlyUnique, debounce, getCharaFilename } from "../../utils.js";
export { MODULE_NAME };

const MODULE_NAME = 'expressions';
const UPDATE_INTERVAL = 2000;
const FALLBACK_EXPRESSION = 'joy';
const DEFAULT_EXPRESSIONS = [
    "admiration",
    "amusement",
    "anger",
    "annoyance",
    "approval",
    "caring",
    "confusion",
    "curiosity",
    "desire",
    "disappointment",
    "disapproval",
    "disgust",
    "embarrassment",
    "excitement",
    "fear",
    "gratitude",
    "grief",
    "joy",
    "love",
    "nervousness",
    "optimism",
    "pride",
    "realization",
    "relief",
    "remorse",
    "sadness",
    "surprise",
    "neutral"
];

let expressionsList = null;
let lastCharacter = undefined;
let lastMessage = null;
let spriteCache = {};
let inApiCall = false;

function isVisualNovelMode() {
    return Boolean(!isMobile() && power_user.waifuMode && getContext().groupId);
}

async function forceUpdateVisualNovelMode() {
    if (isVisualNovelMode()) {
        await updateVisualNovelMode();
    }
}

const updateVisualNovelModeDebounced = debounce(forceUpdateVisualNovelMode, 100);

async function updateVisualNovelMode(name, expression) {
    const container = $('#visual-novel-wrapper');

    await visualNovelRemoveInactive(container);

    const setSpritePromises = await visualNovelSetCharacterSprites(container, name, expression);

    // calculate layer indices based on recent messages
    await visualNovelUpdateLayers(container);

    await Promise.allSettled(setSpritePromises);

    // update again based on new sprites
    if (setSpritePromises.length > 0) {
        await visualNovelUpdateLayers(container);
    }
}

async function visualNovelRemoveInactive(container) {
    const context = getContext();
    const group = context.groups.find(x => x.id == context.groupId);
    const removeInactiveCharactersPromises = [];

    // remove inactive characters after 1 second
    container.find('.expression-holder').each((_, current) => {
        const promise = new Promise(resolve => {
            const element = $(current);
            const avatar = element.data('avatar');

            if (!group.members.includes(avatar) || group.disabled_members.includes(avatar)) {
                element.fadeOut(250, () => {
                    element.remove();
                    resolve();
                });
            } else {
                resolve();
            }
        });

        removeInactiveCharactersPromises.push(promise);
    });

    await Promise.allSettled(removeInactiveCharactersPromises);
}

async function visualNovelSetCharacterSprites(container, name, expression) {
    const context = getContext();
    const group = context.groups.find(x => x.id == context.groupId);
    const labels = await getExpressionsList();

    const createCharacterPromises = [];
    const setSpritePromises = [];

    for (const avatar of group.members) {
        const isDisabled = group.disabled_members.includes(avatar);

        // skip disabled characters
        if (isDisabled) {
            continue;
        }

        const character = context.characters.find(x => x.avatar == avatar);

        if (!character) {
            continue;
        }

        let spriteFolderName = character.name;
        const avatarFileName = getSpriteFolderName({ original_avatar: character.avatar });
        const expressionOverride = extension_settings.expressionOverrides.find((e) =>
            e.name == avatarFileName
        );

        if (expressionOverride && expressionOverride.path) {
            spriteFolderName = expressionOverride.path;
        }

        // download images if not downloaded yet
        if (spriteCache[spriteFolderName] === undefined) {
            spriteCache[spriteFolderName] = await getSpritesList(spriteFolderName);
        }

        const sprites = spriteCache[spriteFolderName];
        const expressionImage = container.find(`.expression-holder[data-avatar="${avatar}"]`);
        const defaultSpritePath = sprites.find(x => x.label === FALLBACK_EXPRESSION)?.path;
        const noSprites = sprites.length === 0;

        if (expressionImage.length > 0) {
            if (name == spriteFolderName) {
                await validateImages(spriteFolderName, true);
                setExpressionOverrideHtml(true); // <= force clear expression override input
                const currentSpritePath = labels.includes(expression) ? sprites.find(x => x.label === expression)?.path : '';

                const path = currentSpritePath || defaultSpritePath || '';
                const img = expressionImage.find('img');
                await setImage(img, path);
            }
            expressionImage.toggleClass('hidden', noSprites);
        } else {
            const template = $('#expression-holder').clone();
            template.attr('id', `expression-${avatar}`);
            template.attr('data-avatar', avatar);
            template.find('.drag-grabber').attr('id', `expression-${avatar}header`);
            $('#visual-novel-wrapper').append(template);
            dragElement($(template[0]));
            template.toggleClass('hidden', noSprites);
            await setImage(template.find('img'), defaultSpritePath || '');
            const fadeInPromise = new Promise(resolve => {
                template.fadeIn(250, () => resolve());
            });
            createCharacterPromises.push(fadeInPromise);
            const setSpritePromise = setLastMessageSprite(template.find('img'), avatar, labels);
            setSpritePromises.push(setSpritePromise);
        }
    }

    await Promise.allSettled(createCharacterPromises);
    return setSpritePromises;
}

async function visualNovelUpdateLayers(container) {
    const context = getContext();
    const group = context.groups.find(x => x.id == context.groupId);
    const recentMessages = context.chat.map(x => x.original_avatar).filter(x => x).reverse().filter(onlyUnique);
    const filteredMembers = group.members.filter(x => !group.disabled_members.includes(x));
    const layerIndices = filteredMembers.slice().sort((a, b) => {
        const aRecentIndex = recentMessages.indexOf(a);
        const bRecentIndex = recentMessages.indexOf(b);
        const aFilteredIndex = filteredMembers.indexOf(a);
        const bFilteredIndex = filteredMembers.indexOf(b);

        if (aRecentIndex !== -1 && bRecentIndex !== -1) {
            return bRecentIndex - aRecentIndex;
        } else if (aRecentIndex !== -1) {
            return 1;
        } else if (bRecentIndex !== -1) {
            return -1;
        } else {
            return aFilteredIndex - bFilteredIndex;
        }
    });

    const setLayerIndicesPromises = [];

    const sortFunction = (a, b) => {
        const avatarA = $(a).data('avatar');
        const avatarB = $(b).data('avatar');
        const indexA = filteredMembers.indexOf(avatarA);
        const indexB = filteredMembers.indexOf(avatarB);
        return indexA - indexB;
    };

    const containerWidth = container.width();
    const pivotalPoint = containerWidth * 0.5;

    let images = $('.expression-holder');
    let imagesWidth = [];

    images.sort(sortFunction).each(function () {
        imagesWidth.push($(this).width());
    });

    let totalWidth = imagesWidth.reduce((a, b) => a + b, 0);
    let currentPosition = pivotalPoint - (totalWidth / 2);

    if (totalWidth > containerWidth) {
        let totalOverlap = totalWidth - containerWidth;
        let totalWidthWithoutWidest = imagesWidth.reduce((a, b) => a + b, 0) - Math.max(...imagesWidth);
        let overlaps = imagesWidth.map(width => (width / totalWidthWithoutWidest) * totalOverlap);
        imagesWidth = imagesWidth.map((width, index) => width - overlaps[index]);
        currentPosition = 0; // Reset the initial position to 0
    }

    images.sort(sortFunction).each((index, current) => {
        const element = $(current);

        // skip repositioning of dragged elements
        if (element.data('dragged')) {
            currentPosition += imagesWidth[index];
            return;
        }

        const avatar = element.data('avatar');
        const layerIndex = layerIndices.indexOf(avatar);
        element.css('z-index', layerIndex);
        element.show();

        const promise = new Promise(resolve => {
            element.animate({ left: currentPosition + 'px' }, 500, () => {
                resolve();
            });
        });

        currentPosition += imagesWidth[index];

        setLayerIndicesPromises.push(promise);
    });

    await Promise.allSettled(setLayerIndicesPromises);
}

async function setLastMessageSprite(img, avatar, labels) {
    const context = getContext();
    const lastMessage = context.chat.slice().reverse().find(x => x.original_avatar == avatar || (x.force_avatar && x.force_avatar.includes(encodeURIComponent(avatar))));

    if (lastMessage) {
        const text = lastMessage.mes || '';
        let spriteFolderName = lastMessage.name;
        const avatarFileName = getSpriteFolderName(lastMessage);
        const expressionOverride = extension_settings.expressionOverrides.find((e) =>
            e.name == avatarFileName
        );

        if (expressionOverride && expressionOverride.path) {
            spriteFolderName = expressionOverride.path;
        }

        const sprites = spriteCache[spriteFolderName] || [];
        const label = await getExpressionLabel(text);
        const path = labels.includes(label) ? sprites.find(x => x.label === label)?.path : '';

        if (path) {
            setImage(img, path);
        }
    }
}

async function setImage(img, path) {
    // Cohee: If something goes wrong, uncomment this to return to the old behavior
    /*
    img.attr('src', path);
    img.removeClass('default');
    img.off('error');
    img.on('error', function () {
        console.debug('Error loading image', path);
        $(this).off('error');
        $(this).attr('src', '');
    });
    */

    return new Promise(resolve => {
        const prevExpressionSrc = img.attr('src');
        const expressionClone = img.clone();
        const originalId = img.attr('id');

        //only swap expressions when necessary
        if (prevExpressionSrc !== path && !img.hasClass('expression-animating')) {
            //clone expression
            expressionClone.addClass('expression-clone')
            //make invisible and remove id to prevent double ids
            //must be made invisible to start because they share the same Z-index
            expressionClone.attr('id', '').css({ opacity: 0 });
            //add new sprite path to clone src
            expressionClone.attr('src', path);
            //add invisible clone to html
            expressionClone.appendTo(img.parent());

            const duration = 200;

            //add animation flags to both images
            //to prevent multiple expression changes happening simultaneously
<<<<<<< HEAD
            img.addClass('expression-animating')
            //position absolute prevent the original from jumping around during transition
            img.css('position', 'absolute')
            expressionClone.addClass('expression-animating')
=======
            img.addClass('expression-animating');

            // Set the parent container's min width and height before running the transition
            const imgWidth = img.width();
            const imgHeight = img.height();
            const expressionHolder = img.parent();
            expressionHolder.css('min-width', imgWidth > 100 ? imgWidth : 100);
            expressionHolder.css('min-height', imgHeight > 100 ? imgHeight : 100);

            //position absolute prevent the original from jumping around during transition
            img.css('position', 'absolute');
            expressionClone.addClass('expression-animating');
>>>>>>> 040380e0
            //fade the clone in
            expressionClone.css({
                opacity: 0
            }).animate({
                opacity: 1
            }, duration)
                //when finshed fading in clone, fade out the original
                .promise().done(function () {
                    img.animate({
                        opacity: 0
                    }, duration);
                    //remove old expression
                    img.remove();
                    //replace ID so it becomes the new 'original' expression for next change
                    expressionClone.attr('id', originalId);
                    expressionClone.removeClass('expression-animating');
<<<<<<< HEAD
=======

                    // Reset the expression holder min height and width
                    expressionHolder.css('min-width', 100);
                    expressionHolder.css('min-height', 100);

>>>>>>> 040380e0
                    resolve();
                });

            expressionClone.removeClass('expression-clone');

            expressionClone.removeClass('default');
            expressionClone.off('error');
            expressionClone.on('error', function () {
                console.debug('Expression image error', sprite.path);
                $(this).attr('src', '');
                $(this).off('error');
                resolve();
            });
        } else {
            resolve();
        }
    });
}

function onExpressionsShowDefaultInput() {
    const value = $(this).prop('checked');
    extension_settings.expressions.showDefault = value;
    saveSettingsDebounced();

    const existingImageSrc = $('img.expression').prop('src');
    if (existingImageSrc !== undefined) {                      //if we have an image in src
        if (!value && existingImageSrc.includes('/img/default-expressions/')) {    //and that image is from /img/ (default)
            $('img.expression').prop('src', '');               //remove it
            lastMessage = null;
        }
        if (value) {
            lastMessage = null;
        }
    }
}

async function moduleWorker() {
    const context = getContext();

    // non-characters not supported
    if (!context.groupId && context.characterId === undefined) {
        removeExpression();
        return;
    }

    // character changed
    if (context.groupId !== lastCharacter && context.characterId !== lastCharacter) {
        removeExpression();
        spriteCache = {};
    }

    const vnMode = isVisualNovelMode();
    const vnWrapperVisible = $('#visual-novel-wrapper').is(':visible');

    if (vnMode) {
        $('#expression-wrapper').hide();
        $('#visual-novel-wrapper').show();
    } else {
        $('#expression-wrapper').show();
        $('#visual-novel-wrapper').hide();
    }

    const vnStateChanged = vnMode !== vnWrapperVisible;

    if (vnStateChanged) {
        lastMessage = null;
        $('#visual-novel-wrapper').empty();
        $("#expression-holder").css({ top: '', left: '', right: '', bottom: '', height: '', width: '', margin: '' });
    }

    const currentLastMessage = getLastCharacterMessage();
    let spriteFolderName = currentLastMessage.name;
    const avatarFileName = getSpriteFolderName(currentLastMessage);
    const expressionOverride = extension_settings.expressionOverrides.find((e) =>
        e.name == avatarFileName
    );

    if (expressionOverride && expressionOverride.path) {
        spriteFolderName = expressionOverride.path;
    }

    // character has no expressions or it is not loaded
    if (Object.keys(spriteCache).length === 0) {
        await validateImages(spriteFolderName);
        lastCharacter = context.groupId || context.characterId;
    }

    const offlineMode = $('.expression_settings .offline_mode');
    if (!modules.includes('classify')) {
        $('.expression_settings').show();
        offlineMode.css('display', 'block');
        lastCharacter = context.groupId || context.characterId;

        if (context.groupId) {
            await validateImages(spriteFolderName, true);
            await forceUpdateVisualNovelMode();
        }

        return;
    }
    else {
        // force reload expressions list on connect to API
        if (offlineMode.is(':visible')) {
            expressionsList = null;
            spriteCache = {};
            expressionsList = await getExpressionsList();
            await validateImages(spriteFolderName, true);
            await forceUpdateVisualNovelMode();
        }

        offlineMode.css('display', 'none');
    }

    // check if last message changed
    if ((lastCharacter === context.characterId || lastCharacter === context.groupId)
        && lastMessage === currentLastMessage.mes) {
        return;
    }

    // API is busy
    if (inApiCall) {
        return;
    }

    try {
        inApiCall = true;
        let expression = await getExpressionLabel(currentLastMessage.mes);

        // If we're not already overriding the folder name, account for group chats.
        if (spriteFolderName === currentLastMessage.name && !context.groupId) {
            spriteFolderName = context.name2;
        }

        const force = !!context.groupId;

        // Character won't be angry on you for swiping
        if (currentLastMessage.mes == '...' && expressionsList.includes(FALLBACK_EXPRESSION)) {
            expression = FALLBACK_EXPRESSION;
        }

        await sendExpressionCall(spriteFolderName, expression, force, vnMode);

    }
    catch (error) {
        console.log(error);
    }
    finally {
        inApiCall = false;
        lastCharacter = context.groupId || context.characterId;
        lastMessage = currentLastMessage.mes;
    }
}

function getSpriteFolderName(message) {
    const context = getContext();
    let avatarPath = '';

    if (context.groupId) {
        avatarPath = message.original_avatar || context.characters.find(x => message.force_avatar && message.force_avatar.includes(encodeURIComponent(x.avatar)))?.avatar;
    }
    else if (context.characterId) {
        avatarPath = getCharaFilename();
    }

    if (!avatarPath) {
        return '';
    }

    const folderName = avatarPath.replace(/\.[^/.]+$/, "");
    return folderName;
}

async function sendExpressionCall(name, expression, force, vnMode) {
    if (!vnMode) {
        vnMode = isVisualNovelMode();
    }

    if (vnMode) {
        await updateVisualNovelMode(name, expression);
    } else {
        setExpression(name, expression, force);
    }
}

async function getExpressionLabel(text) {
    // Return if text is undefined, saving a costly fetch request
    if (!modules.includes('classify') || !text) {
        return FALLBACK_EXPRESSION;
    }

    const url = new URL(getApiUrl());
    url.pathname = '/api/classify';

    const apiResult = await doExtrasFetch(url, {
        method: 'POST',
        headers: {
            'Content-Type': 'application/json',
            'Bypass-Tunnel-Reminder': 'bypass',
        },
        body: JSON.stringify({ text: text }),
    });

    if (apiResult.ok) {
        const data = await apiResult.json();
        return data.classification[0].label;
    }
}

function getLastCharacterMessage() {
    const context = getContext();
    const reversedChat = context.chat.slice().reverse();

    for (let mes of reversedChat) {
        if (mes.is_user || mes.is_system) {
            continue;
        }

        return { mes: mes.mes, name: mes.name, original_avatar: mes.original_avatar, force_avatar: mes.force_avatar };
    }

    return { mes: '', name: null, original_avatar: null, force_avatar: null };
}

function removeExpression() {
    lastMessage = null;
    $('img.expression').off('error');
    $('img.expression').prop('src', '');
    $('img.expression').removeClass('default');
    $('.expression_settings').hide();
}

async function validateImages(character, forceRedrawCached) {
    if (!character) {
        return;
    }

    const labels = await getExpressionsList();

    if (spriteCache[character]) {
        if (forceRedrawCached && $('#image_list').data('name') !== character) {
            console.debug('force redrawing character sprites list')
            drawSpritesList(character, labels, spriteCache[character]);
        }

        return;
    }

    const sprites = await getSpritesList(character);
    let validExpressions = drawSpritesList(character, labels, sprites);
    spriteCache[character] = validExpressions;
}

function drawSpritesList(character, labels, sprites) {
    let validExpressions = [];
    $('.expression_settings').show();
    $('#image_list').empty();
    $('#image_list').data('name', character);

    if (!Array.isArray(labels)) {
        return [];
    }

    labels.sort().forEach((item) => {
        const sprite = sprites.find(x => x.label == item);

        if (sprite) {
            validExpressions.push(sprite);
            $('#image_list').append(getListItem(item, sprite.path, 'success'));
        }
        else {
            $('#image_list').append(getListItem(item, '/img/No-Image-Placeholder.svg', 'failure'));
        }
    });
    return validExpressions;
}

function getListItem(item, imageSrc, textClass) {
    return `
        <div id="${item}" class="expression_list_item">
            <div class="expression_list_buttons">
                <div class="menu_button expression_list_upload" title="Upload image">
                    <i class="fa-solid fa-upload"></i>
                </div>
                <div class="menu_button expression_list_delete" title="Delete image">
                    <i class="fa-solid fa-trash"></i>
                </div>
            </div>
            <span class="expression_list_title ${textClass}">${item}</span>
            <img class="expression_list_image" src="${imageSrc}" />
        </div>
        `;
}

async function getSpritesList(name) {
    console.debug('getting sprites list');

    try {
        const result = await fetch(`/get_sprites?name=${encodeURIComponent(name)}`);

        let sprites = result.ok ? (await result.json()) : [];
        return sprites;
    }
    catch (err) {
        console.log(err);
        return [];
    }
}

async function getExpressionsList() {
    // get something for offline mode (default images)
    if (!modules.includes('classify')) {
        return DEFAULT_EXPRESSIONS;
    }

    if (Array.isArray(expressionsList)) {
        return expressionsList;
    }

    const url = new URL(getApiUrl());
    url.pathname = '/api/classify/labels';

    try {
        const apiResult = await doExtrasFetch(url, {
            method: 'GET',
            headers: { 'Bypass-Tunnel-Reminder': 'bypass' },
        });

        if (apiResult.ok) {

            const data = await apiResult.json();
            expressionsList = data.labels;
            return expressionsList;
        }
    }
    catch (error) {
        console.log(error);
        return [];
    }
}

async function setExpression(character, expression, force) {
    console.debug('entered setExpressions');
    await validateImages(character);
    const img = $('img.expression');
    const prevExpressionSrc = img.attr('src');
    const expressionClone = img.clone()

    const sprite = (spriteCache[character] && spriteCache[character].find(x => x.label === expression));
    console.debug('checking for expression images to show..');
    if (sprite) {
        console.debug('setting expression from character images folder');

        if (force && isVisualNovelMode()) {
            const context = getContext();
            const group = context.groups.find(x => x.id === context.groupId);

            for (const member of group.members) {
                const groupMember = context.characters.find(x => x.avatar === member);

                if (!groupMember) {
                    continue;
                }

                if (groupMember.name == character) {
                    await setImage($(`.expression-holder[data-avatar="${member}"] img`), sprite.path);
                    return;
                }
            }
        }
        //only swap expressions when necessary
        if (prevExpressionSrc !== sprite.path
            && !img.hasClass('expression-animating')) {
            //clone expression
            expressionClone.addClass('expression-clone')
            //make invisible and remove id to prevent double ids
            //must be made invisible to start because they share the same Z-index
            expressionClone.attr('id', '').css({ opacity: 0 });
            //add new sprite path to clone src
            expressionClone.attr('src', sprite.path);
            //add invisible clone to html
            expressionClone.appendTo($("#expression-holder"))

            const duration = 200;

            //add animation flags to both images
            //to prevent multiple expression changes happening simultaneously
<<<<<<< HEAD
            img.addClass('expression-animating')
            //position absolute prevent the original from jumping around during transition
            img.css('position', 'absolute')
            expressionClone.addClass('expression-animating')
=======
            img.addClass('expression-animating');

            // Set the parent container's min width and height before running the transition
            const imgWidth = img.width();
            const imgHeight = img.height();
            const expressionHolder = img.parent();
            expressionHolder.css('min-width', imgWidth > 100 ? imgWidth : 100);
            expressionHolder.css('min-height', imgHeight > 100 ? imgHeight : 100);

            //position absolute prevent the original from jumping around during transition
            img.css('position', 'absolute');
            expressionClone.addClass('expression-animating');
>>>>>>> 040380e0
            //fade the clone in
            expressionClone.css({
                opacity: 0
            }).animate({
                opacity: 1
            }, duration)
                //when finshed fading in clone, fade out the original
                .promise().done(function () {
                    img.animate({
                        opacity: 0
                    }, duration);
                    //remove old expression
                    img.remove();
                    //replace ID so it becomes the new 'original' expression for next change
<<<<<<< HEAD
                    expressionClone.attr('id', 'expression-image')
                    expressionClone.removeClass('expression-animating')
=======
                    expressionClone.attr('id', 'expression-image');
                    expressionClone.removeClass('expression-animating');

                    // Reset the expression holder min height and width
                    expressionHolder.css('min-width', 100);
                    expressionHolder.css('min-height', 100);
>>>>>>> 040380e0
                });


            expressionClone.removeClass('expression-clone');

            expressionClone.removeClass('default');
            expressionClone.off('error');
            expressionClone.on('error', function () {
                console.debug('Expression image error', sprite.path);
                $(this).attr('src', '');
                $(this).off('error');
                if (force && extension_settings.expressions.showDefault) {
                    setDefault();
                }
            });
        } else {
            if (extension_settings.expressions.showDefault) {
                setDefault();
            }
        }
    }

    function setDefault() {
        console.debug('setting default');
        const defImgUrl = `/img/default-expressions/${expression}.png`;
        //console.log(defImgUrl);
        expressionClone.attr('src', defImgUrl);
        expressionClone.addClass('default');
    }
    document.getElementById("expression-holder").style.display = '';
}

function onClickExpressionImage() {
    // online mode doesn't need force set
    if (modules.includes('classify')) {
        return;
    }

    const expression = $(this).attr('id');
    const name = getLastCharacterMessage().name;

    if ($(this).find('.failure').length === 0) {
        setExpression(name, expression, true);
    }
}
async function handleFileUpload(url, formData) {
    try {
        const data = await jQuery.ajax({
            type: "POST",
            url: url,
            data: formData,
            beforeSend: function () { },
            cache: false,
            contentType: false,
            processData: false,
        });

        // Refresh sprites list
        const name = formData.get('name');
        delete spriteCache[name];
        await validateImages(name);

        return data;
    } catch (error) {
        toastr.error('Failed to upload image');
    }
}

async function onClickExpressionUpload(event) {
    // Prevents the expression from being set
    event.stopPropagation();

    const id = $(this).closest('.expression_list_item').attr('id');
    const name = $('#image_list').data('name');

    const handleExpressionUploadChange = async (e) => {
        const file = e.target.files[0];

        if (!file) {
            return;
        }

        const formData = new FormData();
        formData.append('name', name);
        formData.append('label', id);
        formData.append('avatar', file);

        await handleFileUpload('/upload_sprite', formData);

        // Reset the input
        e.target.form.reset();
    };

    $('#expression_upload')
        .off('change')
        .on('change', handleExpressionUploadChange)
        .trigger('click');
}

async function onClickExpressionOverrideButton() {
    const context = getContext();
    const currentLastMessage = getLastCharacterMessage();
    const avatarFileName = getSpriteFolderName(currentLastMessage);

    // If the avatar name couldn't be found, abort.
    if (!avatarFileName) {
        console.debug(`Could not find filename for character with name ${currentLastMessage.name} and ID ${context.characterId}`);

        return;
    }

    const overridePath = $("#expression_override").val();
    const existingOverrideIndex = extension_settings.expressionOverrides.findIndex((e) =>
        e.name == avatarFileName
    );

    // If the path is empty, delete the entry from overrides
    if (overridePath === undefined || overridePath.length === 0) {
        if (existingOverrideIndex === -1) {
            return;
        }

        extension_settings.expressionOverrides.splice(existingOverrideIndex, 1);
        console.debug(`Removed existing override for ${avatarFileName}`);
    } else {
        // Properly override objects and clear the sprite cache of the previously set names
        const existingOverride = extension_settings.expressionOverrides[existingOverrideIndex];
        if (existingOverride) {
            Object.assign(existingOverride, { path: overridePath });
            delete spriteCache[existingOverride.name];
        } else {
            const characterOverride = { name: avatarFileName, path: overridePath };
            extension_settings.expressionOverrides.push(characterOverride);
            delete spriteCache[currentLastMessage.name];
        }

        console.debug(`Added/edited expression override for character with filename ${avatarFileName} to folder ${overridePath}`);
    }

    saveSettingsDebounced();

    // Refresh sprites list. Assume the override path has been properly handled.
    try {
        $('#visual-novel-wrapper').empty();
        await validateImages(overridePath.length === 0 ? currentLastMessage.name : overridePath, true);
        const expression = await getExpressionLabel(currentLastMessage.mes);
        await sendExpressionCall(overridePath.length === 0 ? currentLastMessage.name : overridePath, expression, true);
        forceUpdateVisualNovelMode();
    } catch (error) {
        console.debug(`Setting expression override for ${avatarFileName} failed with error: ${error}`);
    }
}

async function onClickExpressionOverrideRemoveAllButton() {
    // Remove all the overrided entries from sprite cache
    for (const element of extension_settings.expressionOverrides) {
        delete spriteCache[element.name];
    }

    extension_settings.expressionOverrides = [];
    saveSettingsDebounced();

    console.debug("All expression image overrides have been cleared.");

    // Refresh sprites list to use the default name if applicable
    try {
        $('#visual-novel-wrapper').empty();
        const currentLastMessage = getLastCharacterMessage();
        await validateImages(currentLastMessage.name, true);
        const expression = await getExpressionLabel(currentLastMessage.mes);
        await sendExpressionCall(currentLastMessage.name, expression, true);
        forceUpdateVisualNovelMode();

        console.debug(extension_settings.expressionOverrides);
    } catch (error) {
        console.debug(`The current expression could not be set because of error: ${error}`);
    }
}

async function onClickExpressionUploadPackButton() {
    const name = $('#image_list').data('name');

    const handleFileUploadChange = async (e) => {
        const file = e.target.files[0];

        if (!file) {
            return;
        }

        const formData = new FormData();
        formData.append('name', name);
        formData.append('avatar', file);

        const { count } = await handleFileUpload('/upload_sprite_pack', formData);
        toastr.success(`Uploaded ${count} image(s) for ${name}`);

        // Reset the input
        e.target.form.reset();
    };

    $('#expression_upload_pack')
        .off('change')
        .on('change', handleFileUploadChange)
        .trigger('click');
}

async function onClickExpressionDelete(event) {
    // Prevents the expression from being set
    event.stopPropagation();

    const confirmation = await callPopup("<h3>Are you sure?</h3>Once deleted, it's gone forever!", 'confirm');

    if (!confirmation) {
        return;
    }

    const id = $(this).closest('.expression_list_item').attr('id');
    const name = $('#image_list').data('name');

    try {
        await fetch('/delete_sprite', {
            method: 'POST',
            headers: getRequestHeaders(),
            body: JSON.stringify({ name, label: id }),
        });
    } catch (error) {
        toastr.error('Failed to delete image. Try again later.');
    }

    // Refresh sprites list
    delete spriteCache[name];
    await validateImages(name);
}

function setExpressionOverrideHtml(forceClear = false) {
    const currentLastMessage = getLastCharacterMessage();
    const avatarFileName = getSpriteFolderName(currentLastMessage);
    if (!avatarFileName) {
        return;
    }

    const expressionOverride = extension_settings.expressionOverrides.find((e) =>
        e.name == avatarFileName
    );

    if (expressionOverride && expressionOverride.path) {
        $("#expression_override").val(expressionOverride.path);
    } else if (expressionOverride) {
        delete extension_settings.expressionOverrides[expressionOverride.name];
    }

    if (forceClear && !expressionOverride) {
        $("#expression_override").val("");
    }
}

(function () {
    function addExpressionImage() {
        const html = `
        <div id="expression-wrapper">
            <div id="expression-holder" class="expression-holder" style="display:none;">
                <div id="expression-holderheader" class="fa-solid fa-grip drag-grabber"></div>
                <img id="expression-image" class="expression">
            </div>
        </div>`;
        $('body').append(html);
        loadMovingUIState();
    }
    function addVisualNovelMode() {
        const html = `
        <div id="visual-novel-wrapper">
        </div>`
        const element = $(html);
        element.hide();
        $('body').append(element);
    }
    function addSettings() {

        const html = `
        <div class="expression_settings">
            <div class="inline-drawer">
                <div class="inline-drawer-toggle inline-drawer-header">
                    <b>Character Expressions</b>
                    <div class="inline-drawer-icon fa-solid fa-circle-chevron-down down"></div>
                </div>
                <div class="inline-drawer-content">
                    <div class="offline_mode">
                        <small>You are in offline mode. Click on the image below to set the expression.</small>
                    </div>
                    <div class="flex-container flexnowrap">
                        <input id="expression_override" type="text" class="text_pole" placeholder="Override folder name" />
                        <input id="expression_override_button" class="menu_button" type="submit" value="Submit" />
                    </div>
                    <div id="image_list"></div>
                    <div class="expression_buttons flex-container spaceEvenly">
                        <div id="expression_upload_pack_button" class="menu_button">
                            <i class="fa-solid fa-file-zipper"></i>
                            <span>Upload sprite pack (ZIP)</span>
                        </div>
                        <div id="expression_override_cleanup_button" class="menu_button">
                            <i class="fa-solid fa-trash-can"></i>
                            <span>Remove all image overrides</span>
                        </div>
                    </div>
                    <p class="hint"><b>Hint:</b> <i>Create new folder in the <b>public/characters/</b> folder and name it as the name of the character.
                    Put images with expressions there. File names should follow the pattern: <tt>[expression_label].[image_format]</tt></i></p>
                    <label for="expressions_show_default"><input id="expressions_show_default" type="checkbox">Show default images (emojis) if missing</label>
                </div>
            </div>
            <form>
                <input type="file" id="expression_upload_pack" name="expression_upload_pack" accept="application/zip" hidden>
                <input type="file" id="expression_upload" name="expression_upload" accept="image/*" hidden>
            </form>
        </div>
        `;
        $('#extensions_settings').append(html);
        $('#expression_override_button').on('click', onClickExpressionOverrideButton);
        $('#expressions_show_default').on('input', onExpressionsShowDefaultInput);
        $('#expression_upload_pack_button').on('click', onClickExpressionUploadPackButton);
        $('#expressions_show_default').prop('checked', extension_settings.expressions.showDefault).trigger('input');
        $('#expression_override_cleanup_button').on('click', onClickExpressionOverrideRemoveAllButton);
        $(document).on('dragstart', '.expression', (e) => {
            e.preventDefault()
            return false
        })
        $(document).on('click', '.expression_list_item', onClickExpressionImage);
        $(document).on('click', '.expression_list_upload', onClickExpressionUpload);
        $(document).on('click', '.expression_list_delete', onClickExpressionDelete);
        $(window).on("resize", updateVisualNovelModeDebounced);
        $('.expression_settings').hide();
    }

    addExpressionImage();
    addVisualNovelMode();
    addSettings();
    const wrapper = new ModuleWorkerWrapper(moduleWorker);
    const updateFunction = wrapper.update.bind(wrapper);
    setInterval(updateFunction, UPDATE_INTERVAL);
    moduleWorker();
    dragElement($("#expression-holder"))
    eventSource.on(event_types.CHAT_CHANGED, () => {
        setExpressionOverrideHtml();

        if (isVisualNovelMode()) {
            $('#visual-novel-wrapper').empty();
        }
    });
    eventSource.on(event_types.MOVABLE_PANELS_RESET, updateVisualNovelModeDebounced);
    eventSource.on(event_types.GROUP_UPDATED, updateVisualNovelModeDebounced);
})();<|MERGE_RESOLUTION|>--- conflicted
+++ resolved
@@ -318,12 +318,6 @@
 
             //add animation flags to both images
             //to prevent multiple expression changes happening simultaneously
-<<<<<<< HEAD
-            img.addClass('expression-animating')
-            //position absolute prevent the original from jumping around during transition
-            img.css('position', 'absolute')
-            expressionClone.addClass('expression-animating')
-=======
             img.addClass('expression-animating');
 
             // Set the parent container's min width and height before running the transition
@@ -336,7 +330,6 @@
             //position absolute prevent the original from jumping around during transition
             img.css('position', 'absolute');
             expressionClone.addClass('expression-animating');
->>>>>>> 040380e0
             //fade the clone in
             expressionClone.css({
                 opacity: 0
@@ -353,14 +346,11 @@
                     //replace ID so it becomes the new 'original' expression for next change
                     expressionClone.attr('id', originalId);
                     expressionClone.removeClass('expression-animating');
-<<<<<<< HEAD
-=======
 
                     // Reset the expression holder min height and width
                     expressionHolder.css('min-width', 100);
                     expressionHolder.css('min-height', 100);
 
->>>>>>> 040380e0
                     resolve();
                 });
 
@@ -747,12 +737,6 @@
 
             //add animation flags to both images
             //to prevent multiple expression changes happening simultaneously
-<<<<<<< HEAD
-            img.addClass('expression-animating')
-            //position absolute prevent the original from jumping around during transition
-            img.css('position', 'absolute')
-            expressionClone.addClass('expression-animating')
-=======
             img.addClass('expression-animating');
 
             // Set the parent container's min width and height before running the transition
@@ -765,7 +749,6 @@
             //position absolute prevent the original from jumping around during transition
             img.css('position', 'absolute');
             expressionClone.addClass('expression-animating');
->>>>>>> 040380e0
             //fade the clone in
             expressionClone.css({
                 opacity: 0
@@ -780,17 +763,12 @@
                     //remove old expression
                     img.remove();
                     //replace ID so it becomes the new 'original' expression for next change
-<<<<<<< HEAD
-                    expressionClone.attr('id', 'expression-image')
-                    expressionClone.removeClass('expression-animating')
-=======
                     expressionClone.attr('id', 'expression-image');
                     expressionClone.removeClass('expression-animating');
 
                     // Reset the expression holder min height and width
                     expressionHolder.css('min-width', 100);
                     expressionHolder.css('min-height', 100);
->>>>>>> 040380e0
                 });
 
 
