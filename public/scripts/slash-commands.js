--- conflicted
+++ resolved
@@ -50,7 +50,6 @@
 import { addEphemeralStoppingString, chat_styles, flushEphemeralStoppingStrings, power_user } from './power-user.js';
 import { textgen_types, textgenerationwebui_settings } from './textgen-settings.js';
 import { decodeTextTokens, getFriendlyTokenizerName, getTextTokens, getTokenCountAsync } from './tokenizers.js';
-<<<<<<< HEAD
 import { debounce, delay, escapeRegex, isFalseBoolean, isTrueBoolean, stringToRange, trimToEndSentence, trimToStartSentence, waitUntilCondition } from './utils.js';
 import { registerVariableCommands, resolveVariable } from './variables.js';
 import { background_settings } from './backgrounds.js';
@@ -62,23 +61,7 @@
 export {
     executeSlashCommands, getSlashCommandsHelp, registerSlashCommand,
 };
-=======
-import { debounce, delay, isFalseBoolean, isTrueBoolean, stringToRange, trimToEndSentence, trimToStartSentence, waitUntilCondition } from './utils.js';
-import { registerVariableCommands, resolveVariable } from './variables.js';
-import { background_settings } from './backgrounds.js';
->>>>>>> b3bbec83
-
-/**
- * @typedef {object} SlashCommand
- * @property {function} callback - The callback function to execute
- * @property {string} helpString - The help string for the command
- * @property {boolean} interruptsGeneration - Whether the command interrupts message generation
- * @property {boolean} purgeFromMessage - Whether the command should be purged from the message
- */
-
-/**
- * Provides a parser for slash commands.
- */
+
 class SlashCommandParser {
     static COMMENT_KEYWORDS = ['#', '/'];
     static RESERVED_KEYWORDS = [
@@ -251,20 +234,9 @@
     }
 }
 
-<<<<<<< HEAD
 export const parser = new NewSlashCommandParser();
 const registerSlashCommand = parser.addCommand.bind(parser);
 const getSlashCommandsHelp = parser.getHelpString.bind(parser);
-=======
-const parser = new SlashCommandParser();
-
-/**
- * Registers a slash command in the parser.
-* @type {(command: string, callback: function, aliases: string[], helpString: string, interruptsGeneration?: boolean, purgeFromMessage?: boolean) => void}
-*/
-export const registerSlashCommand = parser.addCommand.bind(parser);
-export const getSlashCommandsHelp = parser.getHelpString.bind(parser);
->>>>>>> b3bbec83
 
 parser.addCommand('?', helpCommandCallback, ['help'], ' – get help on macros, chat formatting and commands', true, true);
 parser.addCommand('name', setNameCallback, ['persona'], '<span class="monospace">(name)</span> – sets user name and persona avatar (if set)', true, true);
@@ -1799,11 +1771,7 @@
  * @param {SlashCommandScope} scope The scope to be used when executing the commands.
  * @returns {Promise<SlashCommandClosureResult>}
  */
-<<<<<<< HEAD
 async function executeSlashCommands(text, handleParserErrors = true, scope = null, handleExecutionErrors = false, parserFlags = null) {
-=======
-export async function executeSlashCommands(text, unescape = false) {
->>>>>>> b3bbec83
     if (!text) {
         return null;
     }
@@ -1950,7 +1918,6 @@
             });
         }
 
-<<<<<<< HEAD
         // request parser to get command executor (potentially "incomplete", i.e. not an actual existing command) for
         // cursor position
         parserResult = parser.getNameAt(text, textarea.selectionStart);
@@ -1978,12 +1945,6 @@
                 // no result
                 break;
             }
-=======
-        // Skip comment commands. They don't run macros or interrupt pipes.
-        if (SlashCommandParser.COMMENT_KEYWORDS.includes(result.commandName)) {
-            result.command.purgeFromMessage && linesToRemove.push(lines[index]);
-            continue;
->>>>>>> b3bbec83
         }
         let slashCommand = parserResult?.name?.toLowerCase() ?? '';
         // do autocomplete if triggered by a user input and we either don't have an executor or the cursor is at the end
@@ -2238,7 +2199,6 @@
             }
             frag.append(item.dom);
         }
-<<<<<<< HEAD
         dom.append(frag);
         updatePosition();
         document.body.append(dom);
@@ -2460,61 +2420,6 @@
         textarea.addEventListener('scroll', debounce(updateFloatingPosition, 100));
     }
     window.addEventListener('resize', debounce(updatePosition, 100));
-=======
-    }
-
-    const newText = lines.filter(x => linesToRemove.indexOf(x) === -1).join('\n');
-
-    return { interrupt, newText, pipe: pipeResult };
-}
-
-/**
- * @param {JQuery<HTMLElement>} textarea
- */
-function setSlashCommandAutocomplete(textarea) {
-    const nativeElement = textarea.get(0);
-    let width = 0;
-
-    function setItemWidth() {
-        width = nativeElement.offsetWidth - 5;
-    }
-
-    const setWidthDebounced = debounce(setItemWidth);
-    $(window).on('resize', () => setWidthDebounced());
-
-    textarea.autocomplete({
-        source: (input, output) => {
-            // Only show for slash commands (requiring at least 1 letter after the slash) and if there's no space
-            if (!input.term.startsWith('/') || input.term.includes(' ')) {
-                output([]);
-                return;
-            }
-
-            const slashCommand = input.term.toLowerCase().substring(1); // Remove the slash
-            const result = Object
-                .keys(parser.helpStrings) // Get all slash commands
-                .filter(x => x.startsWith(slashCommand)) // Filter by the input
-                .sort((a, b) => a.localeCompare(b)) // Sort alphabetically
-                .slice(0, 50) // Limit to 50 results
-                .map(x => ({ label: parser.helpStrings[x], value: `/${x} ` })); // Map to the help string
-
-            output(result); // Return the results
-        },
-        select: (e, u) => {
-            // unfocus the input
-            $(e.target).val(u.item.value);
-        },
-        minLength: 1,
-        position: { my: 'left bottom', at: 'left top', collision: 'none' },
-    });
-
-    textarea.autocomplete('instance')._renderItem = function (ul, item) {
-        const content = $('<div></div>').html(item.label);
-        return $('<li>').width(width).append(content).appendTo(ul);
-    };
-
-    setItemWidth();
->>>>>>> b3bbec83
 }
 /**@type {HTMLTextAreaElement} */
 const sendTextarea = document.querySelector('#send_textarea');
