import {
    Generate,
    activateSendButtons,
    addOneMessage,
    callPopup,
    characters,
    chat,
    chat_metadata,
    comment_avatar,
    deactivateSendButtons,
    default_avatar,
    eventSource,
    event_types,
    extension_prompt_roles,
    extension_prompt_types,
    extractMessageBias,
    generateQuietPrompt,
    generateRaw,
    getThumbnailUrl,
    is_send_press,
    main_api,
    name1,
    name2,
    reloadCurrentChat,
    removeMacros,
    renameCharacter,
    saveChatConditional,
    sendMessageAsUser,
    sendSystemMessage,
    setActiveCharacter,
    setActiveGroup,
    setCharacterId,
    setCharacterName,
    setExtensionPrompt,
    setUserName,
    substituteParams,
    system_avatar,
    system_message_types,
    this_chid,
} from '../script.js';
import { PARSER_FLAG, SlashCommandParser } from './slash-commands/SlashCommandParser.js';
import { SlashCommandParserError } from './slash-commands/SlashCommandParserError.js';
import { getMessageTimeStamp } from './RossAscends-mods.js';
import { hideChatMessageRange } from './chats.js';
import { extension_settings, getContext, saveMetadataDebounced } from './extensions.js';
import { getRegexedString, regex_placement } from './extensions/regex/engine.js';
import { findGroupMemberId, getGroupMembers, groups, is_group_generating, openGroupById, resetSelectedGroup, saveGroupChat, selected_group } from './group-chats.js';
import { chat_completion_sources, oai_settings, setupChatCompletionPromptManager } from './openai.js';
import { autoSelectPersona, retriggerFirstMessageOnEmptyChat, setPersonaLockState, togglePersonaLock, user_avatar } from './personas.js';
import { addEphemeralStoppingString, chat_styles, flushEphemeralStoppingStrings, power_user } from './power-user.js';
import { textgen_types, textgenerationwebui_settings } from './textgen-settings.js';
import { decodeTextTokens, getFriendlyTokenizerName, getTextTokens, getTokenCountAsync } from './tokenizers.js';
import { debounce, delay, isFalseBoolean, isTrueBoolean, stringToRange, trimToEndSentence, trimToStartSentence, waitUntilCondition } from './utils.js';
import { registerVariableCommands, resolveVariable } from './variables.js';
import { background_settings } from './backgrounds.js';
import { SlashCommandScope } from './slash-commands/SlashCommandScope.js';
import { SlashCommandClosure } from './slash-commands/SlashCommandClosure.js';
import { SlashCommandClosureResult } from './slash-commands/SlashCommandClosureResult.js';
import { ARGUMENT_TYPE, SlashCommandArgument, SlashCommandNamedArgument } from './slash-commands/SlashCommandArgument.js';
import { AutoComplete } from './autocomplete/AutoComplete.js';
import { SlashCommand } from './slash-commands/SlashCommand.js';
import { SlashCommandAbortController } from './slash-commands/SlashCommandAbortController.js';
import { SlashCommandNamedArgumentAssignment } from './slash-commands/SlashCommandNamedArgumentAssignment.js';
import { SlashCommandEnumValue, enumTypes } from './slash-commands/SlashCommandEnumValue.js';
import { POPUP_TYPE, Popup, callGenericPopup } from './popup.js';
import { commonEnumProviders, enumIcons } from './slash-commands/SlashCommandCommonEnumsProvider.js';
export {
    executeSlashCommands, executeSlashCommandsWithOptions, getSlashCommandsHelp, registerSlashCommand,
};

export const parser = new SlashCommandParser();
/**
 * @deprecated Use SlashCommandParser.addCommandObject() instead
 */
const registerSlashCommand = SlashCommandParser.addCommand.bind(SlashCommandParser);
const getSlashCommandsHelp = parser.getHelpString.bind(parser);

SlashCommandParser.addCommandObject(SlashCommand.fromProps({
    name: '?',
    callback: helpCommandCallback,
    aliases: ['help'],
    unnamedArgumentList: [SlashCommandArgument.fromProps({
        description: 'help topic',
        typeList: [ARGUMENT_TYPE.STRING],
        enumList: [
            new SlashCommandEnumValue('slash', 'slash commands (STscript)', enumTypes.command, '/'),
            new SlashCommandEnumValue('macros', '{{macros}} (text replacement)', enumTypes.macro, enumIcons.macro),
            new SlashCommandEnumValue('format', 'chat/text formatting', enumTypes.name, '★'),
            new SlashCommandEnumValue('hotkeys', 'keyboard shortcuts', enumTypes.enum, '⏎'),
        ],
    })],
    helpString: 'Get help on macros, chat formatting and commands.',
}));
SlashCommandParser.addCommandObject(SlashCommand.fromProps({
    name: 'persona',
    callback: setNameCallback,
    namedArgumentList: [
        new SlashCommandNamedArgument(
            'mode', 'The mode for persona selection. ("lookup" = search for existing persona, "temp" = create a temporary name, set a temporary name, "all" = allow both in the same command)',
            [ARGUMENT_TYPE.STRING], false, false, 'all', ['lookup', 'temp', 'all'],
        ),
    ],
    unnamedArgumentList: [
        SlashCommandArgument.fromProps({
            description: 'persona name',
            typeList: [ARGUMENT_TYPE.STRING],
            isRequired: true,
            enumProvider: commonEnumProviders.personas,
        }),
    ],
    helpString: 'Selects the given persona with its name and avatar (by name or avatar url). If no matching persona exists, applies a temporary name.',
    aliases: ['name'],
}));
SlashCommandParser.addCommandObject(SlashCommand.fromProps({
    name: 'sync',
    callback: syncCallback,
    helpString: 'Syncs the user persona in user-attributed messages in the current chat.',
}));
SlashCommandParser.addCommandObject(SlashCommand.fromProps({
    name: 'lock',
    callback: lockPersonaCallback,
    aliases: ['bind'],
    helpString: 'Locks/unlocks a persona (name and avatar) to the current chat',
    unnamedArgumentList: [
        SlashCommandArgument.fromProps({
            description: 'state',
            typeList: [ARGUMENT_TYPE.STRING],
            isRequired: true,
            defaultValue: 'toggle',
            enumProvider: commonEnumProviders.boolean('onOffToggle'),
        }),
    ],
}));
SlashCommandParser.addCommandObject(SlashCommand.fromProps({
    name: 'bg',
    callback: setBackgroundCallback,
    aliases: ['background'],
    returns: 'the current background',
    unnamedArgumentList: [
        SlashCommandArgument.fromProps({
            description: 'filename',
            typeList: [ARGUMENT_TYPE.STRING],
            isRequired: true,
            enumProvider: () => [...document.querySelectorAll('.bg_example')]
                .map(it => new SlashCommandEnumValue(it.getAttribute('bgfile')))
                .filter(it => it.value?.length),
        }),
    ],
    helpString: `
        <div>
            Sets a background according to the provided filename. Partial names allowed.
        </div>
        <div>
            <strong>Example:</strong>
            <ul>
                <li>
                    <pre><code>/bg beach.jpg</code></pre>
                </li>
            </ul>
        </div>
    `,
}));
SlashCommandParser.addCommandObject(SlashCommand.fromProps({
    name: 'sendas',
    callback: sendMessageAs,
    namedArgumentList: [
        SlashCommandNamedArgument.fromProps({
            name: 'name',
            description: 'Character name',
            typeList: [ARGUMENT_TYPE.STRING],
            isRequired: true,
            enumProvider: commonEnumProviders.characters('character'),
            forceEnum: false,
        }),
        new SlashCommandNamedArgument(
            'compact', 'Use compact layout', [ARGUMENT_TYPE.BOOLEAN], false, false, 'false',
        ),
        SlashCommandNamedArgument.fromProps({
            name: 'at',
            description: 'position to insert the message',
            typeList: [ARGUMENT_TYPE.NUMBER],
            enumProvider: commonEnumProviders.messages({ allowIdAfter: true }),
        }),
    ],
    unnamedArgumentList: [
        new SlashCommandArgument(
            'text', [ARGUMENT_TYPE.STRING], true,
        ),
    ],
    helpString: `
        <div>
            Sends a message as a specific character. Uses the character avatar if it exists in the characters list.
        </div>
        <div>
            <strong>Example:</strong>
            <ul>
                <li>
                    <pre><code>/sendas name="Chloe" Hello, guys!</code></pre>
                    will send "Hello, guys!" from "Chloe".
                </li>
            </ul>
        </div>
        <div>
            If "compact" is set to true, the message is sent using a compact layout.
        </div>
    `,
}));
SlashCommandParser.addCommandObject(SlashCommand.fromProps({
    name: 'sys',
    callback: sendNarratorMessage,
    aliases: ['nar'],
    namedArgumentList: [
        new SlashCommandNamedArgument(
            'compact',
            'compact layout',
            [ARGUMENT_TYPE.BOOLEAN],
            false,
            false,
            'false',
        ),
        SlashCommandNamedArgument.fromProps({
            name: 'at',
            description: 'position to insert the message',
            typeList: [ARGUMENT_TYPE.NUMBER],
            enumProvider: commonEnumProviders.messages({ allowIdAfter: true }),
        }),
    ],
    unnamedArgumentList: [
        new SlashCommandArgument(
            'text', [ARGUMENT_TYPE.STRING], true,
        ),
    ],
    helpString: `
        <div>
            Sends a message as a system narrator.
        </div>
        <div>
            If <code>compact</code> is set to <code>true</code>, the message is sent using a compact layout.
        </div>
        <div>
            <strong>Example:</strong>
            <ul>
                <li>
                    <pre><code>/sys The sun sets in the west.</code></pre>
                </li>
                <li>
                    <pre><code>/sys compact=true A brief note.</code></pre>
                </li>
            </ul>
        </div>
    `,
}));
SlashCommandParser.addCommandObject(SlashCommand.fromProps({
    name: 'sysname',
    callback: setNarratorName,
    unnamedArgumentList: [
        new SlashCommandArgument(
            'name', [ARGUMENT_TYPE.STRING], false,
        ),
    ],
    helpString: 'Sets a name for future system narrator messages in this chat (display only). Default: System. Leave empty to reset.',
}));
SlashCommandParser.addCommandObject(SlashCommand.fromProps({
    name: 'comment',
    callback: sendCommentMessage,
    namedArgumentList: [
        new SlashCommandNamedArgument(
            'compact',
            'Whether to use a compact layout',
            [ARGUMENT_TYPE.BOOLEAN],
            false,
            false,
            'false',
        ),
        SlashCommandNamedArgument.fromProps({
            name: 'at',
            description: 'position to insert the message',
            typeList: [ARGUMENT_TYPE.NUMBER],
            enumProvider: commonEnumProviders.messages({ allowIdAfter: true }),
        }),
    ],
    unnamedArgumentList: [
        new SlashCommandArgument(
            'text',
            [ARGUMENT_TYPE.STRING],
            true,
        ),
    ],
    helpString: `
        <div>
            Adds a note/comment message not part of the chat.
        </div>
        <div>
            If <code>compact</code> is set to <code>true</code>, the message is sent using a compact layout.
        </div>
        <div>
            <strong>Example:</strong>
            <ul>
                <li>
                    <pre><code>/comment This is a comment</code></pre>
                </li>
                <li>
                    <pre><code>/comment compact=true This is a compact comment</code></pre>
                </li>
            </ul>
        </div>
    `,
}));
SlashCommandParser.addCommandObject(SlashCommand.fromProps({
    name: 'single',
    callback: setStoryModeCallback,
    aliases: ['story'],
    helpString: 'Sets the message style to single document mode without names or avatars visible.',
}));
SlashCommandParser.addCommandObject(SlashCommand.fromProps({
    name: 'bubble',
    callback: setBubbleModeCallback,
    aliases: ['bubbles'],
    helpString: 'Sets the message style to bubble chat mode.',
}));
SlashCommandParser.addCommandObject(SlashCommand.fromProps({
    name: 'flat',
    callback: setFlatModeCallback,
    aliases: ['default'],
    helpString: 'Sets the message style to flat chat mode.',
}));
SlashCommandParser.addCommandObject(SlashCommand.fromProps({
    name: 'continue',
    callback: continueChatCallback,
    aliases: ['cont'],
    unnamedArgumentList: [
        new SlashCommandArgument(
            'prompt', [ARGUMENT_TYPE.STRING], false,
        ),
    ],
    helpString: `
        <div>
            Continues the last message in the chat, with an optional additional prompt.
        </div>
        <div>
            <strong>Example:</strong>
            <ul>
                <li>
                    <pre><code>/continue</code></pre>
                    Continues the chat with no additional prompt.
                </li>
                <li>
                    <pre><code>/continue Let's explore this further...</code></pre>
                    Continues the chat with the provided prompt.
                </li>
            </ul>
        </div>
    `,
}));
SlashCommandParser.addCommandObject(SlashCommand.fromProps({
    name: 'go',
    callback: goToCharacterCallback,
    unnamedArgumentList: [
        SlashCommandArgument.fromProps({
            description: 'name',
            typeList: [ARGUMENT_TYPE.STRING],
            isRequired: true,
            enumProvider: commonEnumProviders.characters('all'),
        }),
    ],
    helpString: 'Opens up a chat with the character or group by its name',
    aliases: ['char'],
}));
SlashCommandParser.addCommandObject(SlashCommand.fromProps({
    name: 'rename-char',
    /** @param {{silent: string, chats: string}} options @param {string} name */
    callback: async ({ silent = 'true', chats = null }, name) => {
        const renamed = await renameCharacter(name, { silent: isTrueBoolean(silent), renameChats: chats !== null ? isTrueBoolean(chats) : null });
        return String(renamed);
    },
    returns: 'true/false - Whether the rename was successful',
    namedArgumentList: [
        new SlashCommandNamedArgument(
            'silent', 'Hide any blocking popups. (if false, the name is optional. If not supplied, a popup asking for it will appear)', [ARGUMENT_TYPE.BOOLEAN], false, false, 'true',
        ),
        new SlashCommandNamedArgument(
            'chats', 'Rename char in all previous chats', [ARGUMENT_TYPE.BOOLEAN], false, false, '<null>',
        ),
    ],
    unnamedArgumentList: [
        new SlashCommandArgument(
            'new char name', [ARGUMENT_TYPE.STRING], true,
        ),
    ],
    helpString: 'Renames the current character.',
}));
SlashCommandParser.addCommandObject(SlashCommand.fromProps({
    name: 'sysgen',
    callback: generateSystemMessage,
    unnamedArgumentList: [
        new SlashCommandArgument(
            'prompt', [ARGUMENT_TYPE.STRING], true,
        ),
    ],
    helpString: 'Generates a system message using a specified prompt.',
}));
SlashCommandParser.addCommandObject(SlashCommand.fromProps({
    name: 'ask',
    callback: askCharacter,
    namedArgumentList: [
        SlashCommandNamedArgument.fromProps({
            name: 'name',
            description: 'character name',
            typeList: [ARGUMENT_TYPE.STRING],
            isRequired: true,
            enumProvider: commonEnumProviders.characters('character'),
        }),
    ],
    unnamedArgumentList: [
        new SlashCommandArgument(
            'prompt', [ARGUMENT_TYPE.STRING], true, false,
        ),
    ],
    helpString: 'Asks a specified character card a prompt. Character name must be provided in a named argument.',
}));
SlashCommandParser.addCommandObject(SlashCommand.fromProps({
    name: 'delname',
    callback: deleteMessagesByNameCallback,
    namedArgumentList: [],
    unnamedArgumentList: [
        SlashCommandArgument.fromProps({
            description: 'name',
            typeList: [ARGUMENT_TYPE.STRING],
            isRequired: true,
            enumProvider: commonEnumProviders.characters('character'),
        }),
    ],
    aliases: ['cancel'],
    helpString: `
        <div>
            Deletes all messages attributed to a specified name.
        </div>
        <div>
            <strong>Example:</strong>
            <ul>
                <li>
                    <pre><code>/delname John</code></pre>
                </li>
            </ul>
        </div>
    `,
}));
SlashCommandParser.addCommandObject(SlashCommand.fromProps({
    name: 'send',
    callback: sendUserMessageCallback,
    namedArgumentList: [
        new SlashCommandNamedArgument(
            'compact',
            'whether to use a compact layout',
            [ARGUMENT_TYPE.BOOLEAN],
            false,
            false,
            'false',
        ),
        SlashCommandNamedArgument.fromProps({
            name: 'at',
            description: 'position to insert the message',
            typeList: [ARGUMENT_TYPE.NUMBER],
            enumProvider: commonEnumProviders.messages({ allowIdAfter: true }),
        }),
        SlashCommandNamedArgument.fromProps({
            name: 'name',
            description: 'display name',
            typeList: [ARGUMENT_TYPE.STRING],
            defaultValue: '{{user}}',
            enumProvider: commonEnumProviders.characters('character'),
        }),
    ],
    unnamedArgumentList: [
        new SlashCommandArgument(
            'text',
            [ARGUMENT_TYPE.STRING],
            true,
        ),
    ],
    helpString: `
        <div>
            Adds a user message to the chat log without triggering a generation.
        </div>
        <div>
            If <code>compact</code> is set to <code>true</code>, the message is sent using a compact layout.
        </div>
        <div>
            If <code>name</code> is set, it will be displayed as the message sender. Can be an empty for no name.
        </div>
        <div>
            <strong>Example:</strong>
            <ul>
                <li>
                    <pre><code>/send Hello there!</code></pre>
                </li>
                <li>
                    <pre><code>/send compact=true Hi</code></pre>
                </li>
            </ul>
        </div>
    `,
}));
SlashCommandParser.addCommandObject(SlashCommand.fromProps({
    name: 'trigger',
    callback: triggerGenerationCallback,
    namedArgumentList: [
        new SlashCommandNamedArgument(
            'await',
            'Whether to await for the triggered generation before continuing',
            [ARGUMENT_TYPE.BOOLEAN],
            false,
            false,
            'false',
        ),
    ],
    unnamedArgumentList: [
        SlashCommandArgument.fromProps({
            description: 'group member index (starts with 0) or name',
            typeList: [ARGUMENT_TYPE.NUMBER, ARGUMENT_TYPE.STRING],
            isRequired: false,
            enumProvider: commonEnumProviders.groupMembers(),
        }),
    ],
    helpString: `
        <div>
            Triggers a message generation. If in group, can trigger a message for the specified group member index or name.
        </div>
        <div>
            If <code>await=true</code> named argument is passed, the command will await for the triggered generation before continuing.
        </div>
    `,
}));
SlashCommandParser.addCommandObject(SlashCommand.fromProps({
    name: 'hide',
    callback: hideMessageCallback,
    unnamedArgumentList: [
        SlashCommandArgument.fromProps({
            description: 'message index (starts with 0) or range',
            typeList: [ARGUMENT_TYPE.NUMBER, ARGUMENT_TYPE.RANGE],
            isRequired: true,
            enumProvider: commonEnumProviders.messages(),
        }),
    ],
    helpString: 'Hides a chat message from the prompt.',
}));
SlashCommandParser.addCommandObject(SlashCommand.fromProps({
    name: 'unhide',
    callback: unhideMessageCallback,
    unnamedArgumentList: [
        SlashCommandArgument.fromProps({
            description: 'message index (starts with 0) or range',
            typeList: [ARGUMENT_TYPE.NUMBER, ARGUMENT_TYPE.RANGE],
            isRequired: true,
            enumProvider: commonEnumProviders.messages(),
        }),
    ],
    helpString: 'Unhides a message from the prompt.',
}));
SlashCommandParser.addCommandObject(SlashCommand.fromProps({
    name: 'member-disable',
    callback: disableGroupMemberCallback,
    aliases: ['disable', 'disablemember', 'memberdisable'],
    unnamedArgumentList: [
        SlashCommandArgument.fromProps({
            description: 'member index (starts with 0) or name',
            typeList: [ARGUMENT_TYPE.NUMBER, ARGUMENT_TYPE.STRING],
            isRequired: true,
            enumProvider: commonEnumProviders.groupMembers(),
        }),
    ],
    helpString: 'Disables a group member from being drafted for replies.',
}));
SlashCommandParser.addCommandObject(SlashCommand.fromProps({
    name: 'member-enable',
    aliases: ['enable', 'enablemember', 'memberenable'],
    callback: enableGroupMemberCallback,
    unnamedArgumentList: [
        SlashCommandArgument.fromProps({
            description: 'member index (starts with 0) or name',
            typeList: [ARGUMENT_TYPE.NUMBER, ARGUMENT_TYPE.STRING],
            isRequired: true,
            enumProvider: commonEnumProviders.groupMembers(),
        }),
    ],
    helpString: 'Enables a group member to be drafted for replies.',
}));
SlashCommandParser.addCommandObject(SlashCommand.fromProps({
    name: 'member-add',
    callback: addGroupMemberCallback,
    aliases: ['addmember', 'memberadd'],
    unnamedArgumentList: [
        SlashCommandArgument.fromProps({
            description: 'character name',
            typeList: [ARGUMENT_TYPE.STRING],
            isRequired: true,
            enumProvider: () => selected_group ? commonEnumProviders.characters('character')() : [],
        }),
    ],
    helpString: `
        <div>
            Adds a new group member to the group chat.
        </div>
        <div>
            <strong>Example:</strong>
            <ul>
                <li>
                    <pre><code>/member-add John Doe</code></pre>
                </li>
            </ul>
        </div>
    `,
}));
SlashCommandParser.addCommandObject(SlashCommand.fromProps({
    name: 'member-remove',
    callback: removeGroupMemberCallback,
    aliases: ['removemember', 'memberremove'],
    unnamedArgumentList: [
        SlashCommandArgument.fromProps({
            description: 'member index (starts with 0) or name',
            typeList: [ARGUMENT_TYPE.NUMBER, ARGUMENT_TYPE.STRING],
            isRequired: true,
            enumProvider: commonEnumProviders.groupMembers(),
        }),
    ],
    helpString: `
        <div>
            Removes a group member from the group chat.
        </div>
        <div>
            <strong>Example:</strong>
            <ul>
                <li>
                    <pre><code>/member-remove 2</code></pre>
                    <pre><code>/member-remove John Doe</code></pre>
                </li>
            </ul>
        </div>
    `,
}));
SlashCommandParser.addCommandObject(SlashCommand.fromProps({
    name: 'member-up',
    callback: moveGroupMemberUpCallback,
    aliases: ['upmember', 'memberup'],
    unnamedArgumentList: [
        SlashCommandArgument.fromProps({
            description: 'member index (starts with 0) or name',
            typeList: [ARGUMENT_TYPE.NUMBER, ARGUMENT_TYPE.STRING],
            isRequired: true,
            enumProvider: commonEnumProviders.groupMembers(),
        }),
    ],
    helpString: 'Moves a group member up in the group chat list.',
}));
SlashCommandParser.addCommandObject(SlashCommand.fromProps({
    name: 'member-down',
    callback: moveGroupMemberDownCallback,
    aliases: ['downmember', 'memberdown'],
    unnamedArgumentList: [
        SlashCommandArgument.fromProps({
            description: 'member index (starts with 0) or name',
            typeList: [ARGUMENT_TYPE.NUMBER, ARGUMENT_TYPE.STRING],
            isRequired: true,
            enumProvider: commonEnumProviders.groupMembers(),
        }),
    ],
    helpString: 'Moves a group member down in the group chat list.',
}));
SlashCommandParser.addCommandObject(SlashCommand.fromProps({
    name: 'peek',
    callback: peekCallback,
    unnamedArgumentList: [
        SlashCommandArgument.fromProps({
            description: 'member index (starts with 0) or name',
            typeList: [ARGUMENT_TYPE.NUMBER, ARGUMENT_TYPE.STRING],
            isRequired: true,
            enumProvider: commonEnumProviders.groupMembers(),
        }),
    ],
    helpString: `
        <div>
            Shows a group member character card without switching chats.
        </div>
        <div>
            <strong>Examples:</strong>
            <ul>
                <li>
                    <pre><code>/peek Gloria</code></pre>
                    Shows the character card for the character named "Gloria".
                </li>
            </ul>
        </div>
    `,
}));
SlashCommandParser.addCommandObject(SlashCommand.fromProps({
    name: 'delswipe',
    callback: deleteSwipeCallback,
    aliases: ['swipedel'],
    unnamedArgumentList: [
        SlashCommandArgument.fromProps({
            description: '1-based swipe id',
            typeList: [ARGUMENT_TYPE.NUMBER],
            isRequired: true,
            enumProvider: () => Array.isArray(chat[chat.length - 1]?.swipes) ?
                chat[chat.length - 1].swipes.map((/** @type {string} */ swipe, /** @type {number} */ i) => new SlashCommandEnumValue(String(i + 1), swipe, enumTypes.enum, enumIcons.message))
                : [],
        }),
    ],
    helpString: `
        <div>
            Deletes a swipe from the last chat message. If swipe id is not provided, it deletes the current swipe.
        </div>
        <div>
            <strong>Example:</strong>
            <ul>
                <li>
                    <pre><code>/delswipe</code></pre>
                    Deletes the current swipe.
                </li>
                <li>
                    <pre><code>/delswipe 2</code></pre>
                    Deletes the second swipe from the last chat message.
                </li>
            </ul>
        </div>
    `,
}));
SlashCommandParser.addCommandObject(SlashCommand.fromProps({
    name: 'echo',
    callback: echoCallback,
    returns: 'the text',
    namedArgumentList: [
        new SlashCommandNamedArgument(
            'title', 'title of the toast message', [ARGUMENT_TYPE.STRING], false,
        ),
        SlashCommandNamedArgument.fromProps({
            name: 'severity',
            description: 'severity level of the toast message',
            typeList: [ARGUMENT_TYPE.STRING],
            defaultValue: 'info',
            enumProvider: () => [
                new SlashCommandEnumValue('info', 'info', enumTypes.macro, 'ℹ️'),
                new SlashCommandEnumValue('warning', 'warning', enumTypes.enum, '⚠️'),
                new SlashCommandEnumValue('error', 'error', enumTypes.enum, '❗'),
                new SlashCommandEnumValue('success', 'success', enumTypes.enum, '✅'),
            ],
        }),
    ],
    unnamedArgumentList: [
        new SlashCommandArgument(
            'text', [ARGUMENT_TYPE.STRING], true,
        ),
    ],
    helpString: `
        <div>
            Echoes the provided text to a toast message. Useful for pipes debugging.
        </div>
        <div>
            <strong>Example:</strong>
            <ul>
                <li>
                    <pre><code>/echo title="My Message" severity=info This is an info message</code></pre>
                </li>
            </ul>
        </div>
    `,
}));
SlashCommandParser.addCommandObject(SlashCommand.fromProps({
    name: 'gen',
    callback: generateCallback,
    returns: 'generated text',
    namedArgumentList: [
        new SlashCommandNamedArgument(
            'lock', 'lock user input during generation', [ARGUMENT_TYPE.BOOLEAN], false, false, null, commonEnumProviders.boolean('onOff')(),
        ),
        SlashCommandNamedArgument.fromProps({
            name: 'name',
            description: 'in-prompt name for instruct mode',
            typeList: [ARGUMENT_TYPE.STRING],
            defaultValue: 'System',
            enumProvider: () => [...commonEnumProviders.characters('character')(), new SlashCommandEnumValue('System', null, enumTypes.enum, enumIcons.assistant)],
            forceEnum: false,
        }),
        new SlashCommandNamedArgument(
            'length', 'API response length in tokens', [ARGUMENT_TYPE.NUMBER], false,
        ),
        SlashCommandNamedArgument.fromProps({
            name: 'as',
            description: 'role of the output prompt',
            typeList: [ARGUMENT_TYPE.STRING],
            enumList: [
                new SlashCommandEnumValue('system', null, enumTypes.enum, enumIcons.assistant),
                new SlashCommandEnumValue('char', null, enumTypes.enum, enumIcons.character),
            ],
        }),
    ],
    unnamedArgumentList: [
        new SlashCommandArgument(
            'prompt', [ARGUMENT_TYPE.STRING], true,
        ),
    ],
    helpString: `
        <div>
            Generates text using the provided prompt and passes it to the next command through the pipe, optionally locking user input while generating and allowing to configure the in-prompt name for instruct mode (default = "System").
        </div>
        <div>
            "as" argument controls the role of the output prompt: system (default) or char. If "length" argument is provided as a number in tokens, allows to temporarily override an API response length.
        </div>
    `,
}));
SlashCommandParser.addCommandObject(SlashCommand.fromProps({
    name: 'genraw',
    callback: generateRawCallback,
    returns: 'generated text',
    namedArgumentList: [
        new SlashCommandNamedArgument(
            'lock', 'lock user input during generation', [ARGUMENT_TYPE.BOOLEAN], false, false, null, commonEnumProviders.boolean('onOff')(),
        ),
        new SlashCommandNamedArgument(
            'instruct', 'use instruct mode', [ARGUMENT_TYPE.BOOLEAN], false, false, 'on', commonEnumProviders.boolean('onOff')(),
        ),
        new SlashCommandNamedArgument(
            'stop', 'one-time custom stop strings', [ARGUMENT_TYPE.LIST], false,
        ),
        SlashCommandNamedArgument.fromProps({
            name: 'as',
            description: 'role of the output prompt',
            typeList: [ARGUMENT_TYPE.STRING],
            enumList: [
                new SlashCommandEnumValue('system', null, enumTypes.enum, enumIcons.assistant),
                new SlashCommandEnumValue('char', null, enumTypes.enum, enumIcons.character),
            ],
        }),
        new SlashCommandNamedArgument(
            'system', 'system prompt at the start', [ARGUMENT_TYPE.STRING], false,
        ),
        new SlashCommandNamedArgument(
            'length', 'API response length in tokens', [ARGUMENT_TYPE.NUMBER], false,
        ),
    ],
    unnamedArgumentList: [
        new SlashCommandArgument(
            'prompt', [ARGUMENT_TYPE.STRING], true,
        ),
    ],
    helpString: `
        <div>
            Generates text using the provided prompt and passes it to the next command through the pipe, optionally locking user input while generating. Does not include chat history or character card.
        </div>
        <div>
            Use instruct=off to skip instruct formatting, e.g. <pre><code>/genraw instruct=off Why is the sky blue?</code></pre>
        </div>
        <div>
            Use stop=... with a JSON-serialized array to add one-time custom stop strings, e.g. <pre><code>/genraw stop=["\\n"] Say hi</code></pre>
        </div>
        <div>
            "as" argument controls the role of the output prompt: system (default) or char. "system" argument adds an (optional) system prompt at the start.
        </div>
        <div>
            If "length" argument is provided as a number in tokens, allows to temporarily override an API response length.
        </div>
    `,
}));
SlashCommandParser.addCommandObject(SlashCommand.fromProps({
    name: 'addswipe',
    callback: addSwipeCallback,
    aliases: ['swipeadd'],
    unnamedArgumentList: [
        new SlashCommandArgument(
            'text', [ARGUMENT_TYPE.STRING], true,
        ),
    ],
    helpString: 'Adds a swipe to the last chat message.',
}));
SlashCommandParser.addCommandObject(SlashCommand.fromProps({
    name: 'abort',
    callback: abortCallback,
    namedArgumentList: [
        SlashCommandNamedArgument.fromProps({
            name: 'quiet',
            description: 'Whether to suppress the toast message notifying about the /abort call.',
            typeList: [ARGUMENT_TYPE.BOOLEAN],
            defaultValue: 'true',
        }),
    ],
    unnamedArgumentList: [
        SlashCommandArgument.fromProps({
            description: 'The reason for aborting command execution. Shown when quiet=false',
            typeList: [ARGUMENT_TYPE.STRING],
        }),
    ],
    helpString: 'Aborts the slash command batch execution.',
}));
SlashCommandParser.addCommandObject(SlashCommand.fromProps({
    name: 'fuzzy',
    callback: fuzzyCallback,
    returns: 'first matching item',
    namedArgumentList: [
        new SlashCommandNamedArgument(
            'list', 'list of items to match against', [ARGUMENT_TYPE.LIST], true,
        ),
        new SlashCommandNamedArgument(
            'threshold', 'fuzzy match threshold (0.0 to 1.0)', [ARGUMENT_TYPE.NUMBER], false, false, '0.4',
        ),
    ],
    unnamedArgumentList: [
        new SlashCommandArgument(
            'text to search', [ARGUMENT_TYPE.STRING], true,
        ),
    ],
    helpString: `
        <div>
            Performs a fuzzy match of each item in the <code>list</code> against the <code>text to search</code>.
            If any item matches, then its name is returned. If no item matches the text, no value is returned.
        </div>
        <div>
            The optional <code>threshold</code> (default is 0.4) allows control over the match strictness.
            A low value (min 0.0) means the match is very strict.
            At 1.0 (max) the match is very loose and will match anything.
        </div>
        <div>
            The returned value passes to the next command through the pipe.
        </div>
        <div>
            <strong>Example:</strong>
            <ul>
                <li>
                    <pre><code>/fuzzy list=["a","b","c"] threshold=0.4 abc</code></pre>
                </li>
            </ul>
        </div>
    `,
}));
SlashCommandParser.addCommandObject(SlashCommand.fromProps({
    name: 'pass',
    callback: (_, arg) => {
        // We do not support arrays of closures. Arrays of strings will be send as JSON
        if (Array.isArray(arg) && arg.some(x => x instanceof SlashCommandClosure)) throw new Error('Command /pass does not support multiple closures');
        if (Array.isArray(arg)) return JSON.stringify(arg);
        return arg;
    },
    returns: 'the provided value',
    unnamedArgumentList: [
        new SlashCommandArgument(
            'text', [ARGUMENT_TYPE.STRING, ARGUMENT_TYPE.NUMBER, ARGUMENT_TYPE.BOOLEAN, ARGUMENT_TYPE.LIST, ARGUMENT_TYPE.DICTIONARY, ARGUMENT_TYPE.CLOSURE], true,
        ),
    ],
    aliases: ['return'],
    helpString: `
        <div>
            <pre><span class="monospace">/pass (text)</span> – passes the text to the next command through the pipe.</pre>
        </div>
        <div>
            <strong>Example:</strong>
            <ul>
                <li><pre><code>/pass Hello world</code></pre></li>
            </ul>
        </div>
    `,
}));
SlashCommandParser.addCommandObject(SlashCommand.fromProps({
    name: 'delay',
    callback: delayCallback,
    aliases: ['wait', 'sleep'],
    unnamedArgumentList: [
        new SlashCommandArgument(
            'milliseconds', [ARGUMENT_TYPE.NUMBER], true,
        ),
    ],
    helpString: `
        <div>
            Delays the next command in the pipe by the specified number of milliseconds.
        </div>
        <div>
            <strong>Example:</strong>
            <ul>
                <li>
                    <pre><code>/delay 1000</code></pre>
                </li>
            </ul>
        </div>
    `,
}));
SlashCommandParser.addCommandObject(SlashCommand.fromProps({
    name: 'input',
    aliases: ['prompt'],
    callback: inputCallback,
    returns: 'user input',
    namedArgumentList: [
        new SlashCommandNamedArgument(
            'default', 'default value of the input field', [ARGUMENT_TYPE.STRING], false, false, '"string"',
        ),
        new SlashCommandNamedArgument(
            'large', 'show large input field', [ARGUMENT_TYPE.BOOLEAN], false, false, 'off', commonEnumProviders.boolean('onOff')(),
        ),
        new SlashCommandNamedArgument(
            'wide', 'show wide input field', [ARGUMENT_TYPE.BOOLEAN], false, false, 'off', commonEnumProviders.boolean('onOff')(),
        ),
        new SlashCommandNamedArgument(
            'okButton', 'text for the ok button', [ARGUMENT_TYPE.STRING], false,
        ),
        new SlashCommandNamedArgument(
            'rows', 'number of rows for the input field', [ARGUMENT_TYPE.NUMBER], false,
        ),
    ],
    unnamedArgumentList: [
        new SlashCommandArgument(
            'text to display', [ARGUMENT_TYPE.STRING], false,
        ),
    ],
    helpString: `
        <div>
            Shows a popup with the provided text and an input field.
            The <code>default</code> argument is the default value of the input field, and the text argument is the text to display.
        </div>
    `,
}));
SlashCommandParser.addCommandObject(SlashCommand.fromProps({
    name: 'run',
    aliases: ['call', 'exec'],
    callback: runCallback,
    returns: 'result of the executed closure of QR',
    namedArgumentList: [
        new SlashCommandNamedArgument(
            'args', 'named arguments', [ARGUMENT_TYPE.STRING, ARGUMENT_TYPE.NUMBER, ARGUMENT_TYPE.BOOLEAN, ARGUMENT_TYPE.LIST, ARGUMENT_TYPE.DICTIONARY], false, true,
        ),
    ],
    unnamedArgumentList: [
        SlashCommandArgument.fromProps({
            description: 'scoped variable or qr label',
            typeList: [ARGUMENT_TYPE.VARIABLE_NAME, ARGUMENT_TYPE.STRING],
            isRequired: true,
            enumProvider: () => [
                ...commonEnumProviders.variables('scope')(),
                ...(typeof window['qrEnumProviderExecutables'] === 'function') ? window['qrEnumProviderExecutables']() : [],
            ],
        }),
    ],
    helpString: `
        <div>
            Runs a closure from a scoped variable, or a Quick Reply with the specified name from a currently active preset or from another preset.
            Named arguments can be referenced in a QR with <code>{{arg::key}}</code>.
        </div>
    `,
}));
SlashCommandParser.addCommandObject(SlashCommand.fromProps({
    name: 'messages',
    callback: getMessagesCallback,
    aliases: ['message'],
    namedArgumentList: [
        new SlashCommandNamedArgument(
            'names', 'show message author names', [ARGUMENT_TYPE.BOOLEAN], false, false, 'off', commonEnumProviders.boolean('onOff')(),
        ),
        new SlashCommandNamedArgument(
            'hidden', 'include hidden messages', [ARGUMENT_TYPE.BOOLEAN], false, false, 'on', commonEnumProviders.boolean('onOff')(),
        ),
        SlashCommandNamedArgument.fromProps({
            name: 'role',
            description: 'filter messages by role',
            typeList: [ARGUMENT_TYPE.STRING],
            enumList: [
                new SlashCommandEnumValue('system', null, enumTypes.enum, enumIcons.system),
                new SlashCommandEnumValue('assistant', null, enumTypes.enum, enumIcons.assistant),
                new SlashCommandEnumValue('user', null, enumTypes.enum, enumIcons.user),
            ],
        }),
    ],
    unnamedArgumentList: [
        SlashCommandArgument.fromProps({
            description: 'message index (starts with 0) or range',
            typeList: [ARGUMENT_TYPE.NUMBER, ARGUMENT_TYPE.RANGE],
            isRequired: true,
            enumProvider: commonEnumProviders.messages(),
        }),
    ],
    returns: 'the specified message or range of messages as a string',
    helpString: `
        <div>
            Returns the specified message or range of messages as a string.
        </div>
        <div>
            Use the <code>hidden=off</code> argument to exclude hidden messages.
        </div>
        <div>
            Use the <code>role</code> argument to filter messages by role. Possible values are: system, assistant, user.
        </div>
        <div>
            <strong>Examples:</strong>
            <ul>
                <li>
                    <pre><code>/messages 10</code></pre>
                    Returns the 10th message.
                </li>
                <li>
                    <pre><code>/messages names=on 5-10</code></pre>
                    Returns messages 5 through 10 with author names.
                </li>
            </ul>
        </div>
    `,
}));
SlashCommandParser.addCommandObject(SlashCommand.fromProps({
    name: 'setinput',
    callback: setInputCallback,
    unnamedArgumentList: [
        new SlashCommandArgument(
            'text', [ARGUMENT_TYPE.STRING], true,
        ),
    ],
    helpString: `
        <div>
            Sets the user input to the specified text and passes it to the next command through the pipe.
        </div>
        <div>
            <strong>Example:</strong>
            <ul>
                <li>
                    <pre><code>/setinput Hello world</code></pre>
                </li>
            </ul>
        </div>
    `,
}));
SlashCommandParser.addCommandObject(SlashCommand.fromProps({
    name: 'popup',
    callback: popupCallback,
    returns: 'popup text',
    namedArgumentList: [
        new SlashCommandNamedArgument(
            'large', 'show large popup', [ARGUMENT_TYPE.BOOLEAN], false, false, null, commonEnumProviders.boolean('onOff')(),
        ),
        new SlashCommandNamedArgument(
            'wide', 'show wide popup', [ARGUMENT_TYPE.BOOLEAN], false, false, null, commonEnumProviders.boolean('onOff')(),
        ),
        new SlashCommandNamedArgument(
            'okButton', 'text for the OK button', [ARGUMENT_TYPE.STRING], false,
        ),
    ],
    unnamedArgumentList: [
        new SlashCommandArgument(
            'text', [ARGUMENT_TYPE.STRING], true,
        ),
    ],
    helpString: `
        <div>
            Shows a blocking popup with the specified text and buttons.
            Returns the popup text.
        </div>
        <div>
            <strong>Example:</strong>
            <ul>
                <li>
                    <pre><code>/popup large=on wide=on okButton="Submit" Enter some text:</code></pre>
                </li>
            </ul>
        </div>
    `,
}));
SlashCommandParser.addCommandObject(SlashCommand.fromProps({
    name: 'buttons',
    callback: buttonsCallback,
    returns: 'clicked button label',
    namedArgumentList: [
        new SlashCommandNamedArgument(
            'labels', 'button labels', [ARGUMENT_TYPE.LIST], true,
        ),
    ],
    unnamedArgumentList: [
        new SlashCommandArgument(
            'text', [ARGUMENT_TYPE.STRING], true,
        ),
    ],
    helpString: `
        <div>
            Shows a blocking popup with the specified text and buttons.
            Returns the clicked button label into the pipe or empty string if canceled.
        </div>
        <div>
            <strong>Example:</strong>
            <ul>
                <li>
                    <pre><code>/buttons labels=["Yes","No"] Do you want to continue?</code></pre>
                </li>
            </ul>
        </div>
    `,
}));
SlashCommandParser.addCommandObject(SlashCommand.fromProps({
    name: 'trimtokens',
    callback: trimTokensCallback,
    returns: 'trimmed text',
    namedArgumentList: [
        new SlashCommandNamedArgument(
            'limit', 'number of tokens to keep', [ARGUMENT_TYPE.NUMBER], true,
        ),
        SlashCommandNamedArgument.fromProps({
            name: 'direction',
            description: 'trim direction',
            typeList: [ARGUMENT_TYPE.STRING],
            isRequired: true,
            enumList: [
                new SlashCommandEnumValue('start', null, enumTypes.enum, '⏪'),
                new SlashCommandEnumValue('end', null, enumTypes.enum, '⏩'),
            ],
        }),
    ],
    unnamedArgumentList: [
        new SlashCommandArgument(
            'text', [ARGUMENT_TYPE.STRING], false,
        ),
    ],
    helpString: `
        <div>
            Trims the start or end of text to the specified number of tokens.
        </div>
        <div>
            <strong>Example:</strong>
            <ul>
                <li>
                    <pre><code>/trimtokens limit=5 direction=start This is a long sentence with many words</code></pre>
                </li>
            </ul>
        </div>
    `,
}));
SlashCommandParser.addCommandObject(SlashCommand.fromProps({
    name: 'trimstart',
    callback: trimStartCallback,
    returns: 'trimmed text',
    unnamedArgumentList: [
        new SlashCommandArgument(
            'text', [ARGUMENT_TYPE.STRING], true,
        ),
    ],
    helpString: `
        <div>
            Trims the text to the start of the first full sentence.
        </div>
        <div>
            <strong>Example:</strong>
            <ul>
                <li>
                    <pre><code>/trimstart This is a sentence. And here is another sentence.</code></pre>
                </li>
            </ul>
        </div>
    `,
}));
SlashCommandParser.addCommandObject(SlashCommand.fromProps({
    name: 'trimend',
    callback: trimEndCallback,
    returns: 'trimmed text',
    unnamedArgumentList: [
        new SlashCommandArgument(
            'text', [ARGUMENT_TYPE.STRING], true,
        ),
    ],
    helpString: 'Trims the text to the end of the last full sentence.',
}));
SlashCommandParser.addCommandObject(SlashCommand.fromProps({
    name: 'inject',
    callback: injectCallback,
    namedArgumentList: [
        SlashCommandNamedArgument.fromProps({
            name: 'id',
            description: 'injection ID or variable name pointing to ID',
            typeList: [ARGUMENT_TYPE.STRING],
            isRequired: true,
            enumProvider: commonEnumProviders.injects,
        }),
        new SlashCommandNamedArgument(
            'position', 'injection position', [ARGUMENT_TYPE.STRING], false, false, 'after', ['before', 'after', 'chat'],
        ),
        new SlashCommandNamedArgument(
            'depth', 'injection depth', [ARGUMENT_TYPE.NUMBER], false, false, '4',
        ),
        new SlashCommandNamedArgument(
            'scan', 'include injection content into World Info scans', [ARGUMENT_TYPE.BOOLEAN], false, false, 'false',
        ),
        SlashCommandNamedArgument.fromProps({
            name: 'role',
            description: 'role for in-chat injections',
            typeList: [ARGUMENT_TYPE.STRING],
            isRequired: false,
            enumList: [
                new SlashCommandEnumValue('system', null, enumTypes.enum, enumIcons.system),
                new SlashCommandEnumValue('assistant', null, enumTypes.enum, enumIcons.assistant),
                new SlashCommandEnumValue('user', null, enumTypes.enum, enumIcons.user),
            ],
        }),
        new SlashCommandNamedArgument(
            'ephemeral', 'remove injection after generation', [ARGUMENT_TYPE.BOOLEAN], false, false, 'false',
        ),
    ],
    unnamedArgumentList: [
        new SlashCommandArgument(
            'text', [ARGUMENT_TYPE.STRING], false,
        ),
    ],
    helpString: 'Injects a text into the LLM prompt for the current chat. Requires a unique injection ID. Positions: "before" main prompt, "after" main prompt, in-"chat" (default: after). Depth: injection depth for the prompt (default: 4). Role: role for in-chat injections (default: system). Scan: include injection content into World Info scans (default: false).',
}));
SlashCommandParser.addCommandObject(SlashCommand.fromProps({
    name: 'listinjects',
    callback: listInjectsCallback,
    helpString: 'Lists all script injections for the current chat.',
}));
SlashCommandParser.addCommandObject(SlashCommand.fromProps({
    name: 'flushinject',
    aliases: ['flushinjects'],
    unnamedArgumentList: [
        SlashCommandArgument.fromProps({
            description: 'injection ID or a variable name pointing to ID',
            typeList: [ARGUMENT_TYPE.STRING],
            defaultValue: '',
            enumProvider: commonEnumProviders.injects,
        }),
    ],
    callback: flushInjectsCallback,
    helpString: 'Removes a script injection for the current chat. If no ID is provided, removes all script injections.',
}));
SlashCommandParser.addCommandObject(SlashCommand.fromProps({
    name: 'tokens',
    callback: (_, text) => {
        if (text instanceof SlashCommandClosure || Array.isArray(text)) throw new Error('Unnamed argument cannot be a closure for command /tokens');
        return getTokenCountAsync(text).then(count => String(count));
    },
    returns: 'number of tokens',
    unnamedArgumentList: [
        new SlashCommandArgument(
            'text', [ARGUMENT_TYPE.STRING], true,
        ),
    ],
    helpString: 'Counts the number of tokens in the provided text.',
}));
SlashCommandParser.addCommandObject(SlashCommand.fromProps({
    name: 'model',
    callback: modelCallback,
    returns: 'current model',
    unnamedArgumentList: [
        SlashCommandArgument.fromProps({
            description: 'model name',
            typeList: [ARGUMENT_TYPE.STRING],
            enumProvider: () => getModelOptions()?.options.map(option => new SlashCommandEnumValue(option.value, option.value !== option.text ? option.text : null)),
        }),
    ],
    helpString: 'Sets the model for the current API. Gets the current model name if no argument is provided.',
}));
SlashCommandParser.addCommandObject(SlashCommand.fromProps({
    name: 'setpromptentry',
    aliases: ['setpromptentries'],
    callback: setPromptEntryCallback,
    namedArgumentList: [
        SlashCommandNamedArgument.fromProps({
            name: 'identifier',
            description: 'Prompt entry identifier(s) to target',
            typeList: [ARGUMENT_TYPE.STRING, ARGUMENT_TYPE.LIST],
            acceptsMultiple: true,
            enumProvider: () => {
                const promptManager = setupChatCompletionPromptManager(oai_settings);
                const prompts = promptManager.serviceSettings.prompts;
                return prompts.map(prompt => new SlashCommandEnumValue(prompt.identifier, prompt.name, enumTypes.enum));
            },
        }),
        SlashCommandNamedArgument.fromProps({
            name: 'name',
            description: 'Prompt entry name(s) to target',
            typeList: [ARGUMENT_TYPE.STRING, ARGUMENT_TYPE.LIST],
            acceptsMultiple: true,
            enumProvider: () => {
                const promptManager = setupChatCompletionPromptManager(oai_settings);
                const prompts = promptManager.serviceSettings.prompts;
                return prompts.map(prompt => new SlashCommandEnumValue(prompt.name, prompt.identifier, enumTypes.enum));
            },
        }),
    ],
    unnamedArgumentList: [
        SlashCommandArgument.fromProps({
            description: 'Set entry/entries on or off',
            typeList: [ARGUMENT_TYPE.STRING],
            isRequired: true,
            acceptsMultiple: false,
            defaultValue: 'toggle', // unnamed arguments don't support default values yet
            enumList: commonEnumProviders.boolean('onOffToggle')(),
        }),
    ],
    helpString: 'Sets the specified prompt manager entry/entries on or off.',
}));

registerVariableCommands();

const NARRATOR_NAME_KEY = 'narrator_name';
const NARRATOR_NAME_DEFAULT = 'System';
export const COMMENT_NAME_DEFAULT = 'Note';
const SCRIPT_PROMPT_KEY = 'script_inject_';

function injectCallback(args, value) {
    const positions = {
        'before': extension_prompt_types.BEFORE_PROMPT,
        'after': extension_prompt_types.IN_PROMPT,
        'chat': extension_prompt_types.IN_CHAT,
    };
    const roles = {
        'system': extension_prompt_roles.SYSTEM,
        'user': extension_prompt_roles.USER,
        'assistant': extension_prompt_roles.ASSISTANT,
    };

    const id = args?.id;
    const ephemeral = isTrueBoolean(args?.ephemeral);

    if (!id) {
        console.warn('WARN: No ID provided for /inject command');
        toastr.warning('No ID provided for /inject command');
        return '';
    }

    const defaultPosition = 'after';
    const defaultDepth = 4;
    const positionValue = args?.position ?? defaultPosition;
    const position = positions[positionValue] ?? positions[defaultPosition];
    const depthValue = Number(args?.depth) ?? defaultDepth;
    const depth = isNaN(depthValue) ? defaultDepth : depthValue;
    const roleValue = typeof args?.role === 'string' ? args.role.toLowerCase().trim() : Number(args?.role ?? extension_prompt_roles.SYSTEM);
    const role = roles[roleValue] ?? roles[extension_prompt_roles.SYSTEM];
    const scan = isTrueBoolean(args?.scan);
    value = value || '';

    const prefixedId = `${SCRIPT_PROMPT_KEY}${id}`;

    if (!chat_metadata.script_injects) {
        chat_metadata.script_injects = {};
    }

    if (value) {
        const inject = { value, position, depth, scan, role };
        chat_metadata.script_injects[id] = inject;
    } else {
        delete chat_metadata.script_injects[id];
    }

    setExtensionPrompt(prefixedId, value, position, depth, scan, role);
    saveMetadataDebounced();

    if (ephemeral) {
        let deleted = false;
        const unsetInject = () => {
            if (deleted) {
                return;
            }
            console.log('Removing ephemeral script injection', id);
            delete chat_metadata.script_injects[id];
            setExtensionPrompt(prefixedId, '', position, depth, scan, role);
            saveMetadataDebounced();
            deleted = true;
        };
        eventSource.once(event_types.GENERATION_ENDED, unsetInject);
        eventSource.once(event_types.GENERATION_STOPPED, unsetInject);
    }

    return '';
}

function listInjectsCallback() {
    if (!chat_metadata.script_injects || !Object.keys(chat_metadata.script_injects).length) {
        toastr.info('No script injections for the current chat');
        return '';
    }

    const injects = Object.entries(chat_metadata.script_injects)
        .map(([id, inject]) => {
            const position = Object.entries(extension_prompt_types);
            const positionName = position.find(([_, value]) => value === inject.position)?.[0] ?? 'unknown';
            return `* **${id}**: <code>${inject.value}</code> (${positionName}, depth: ${inject.depth}, scan: ${inject.scan ?? false}, role: ${inject.role ?? extension_prompt_roles.SYSTEM})`;
        })
        .join('\n');

    const converter = new showdown.Converter();
    const messageText = `### Script injections:\n${injects}`;
    const htmlMessage = DOMPurify.sanitize(converter.makeHtml(messageText));

    sendSystemMessage(system_message_types.GENERIC, htmlMessage);
}

/**
 * Flushes script injections for the current chat.
 * @param {import('./slash-commands/SlashCommand.js').NamedArguments} _ Named arguments
 * @param {string} value Unnamed argument
 * @returns {string} Empty string
 */
function flushInjectsCallback(_, value) {
    if (!chat_metadata.script_injects) {
        return '';
    }

    const idArgument = value;

    for (const [id, inject] of Object.entries(chat_metadata.script_injects)) {
        if (idArgument && id !== idArgument) {
            continue;
        }

        const prefixedId = `${SCRIPT_PROMPT_KEY}${id}`;
        setExtensionPrompt(prefixedId, '', inject.position, inject.depth, inject.scan, inject.role);
        delete chat_metadata.script_injects[id];
    }

    saveMetadataDebounced();
    return '';
}

export function processChatSlashCommands() {
    const context = getContext();

    if (!(context.chatMetadata.script_injects)) {
        return;
    }

    for (const id of Object.keys(context.extensionPrompts)) {
        if (!id.startsWith(SCRIPT_PROMPT_KEY)) {
            continue;
        }

        console.log('Removing script injection', id);
        delete context.extensionPrompts[id];
    }

    for (const [id, inject] of Object.entries(context.chatMetadata.script_injects)) {
        const prefixedId = `${SCRIPT_PROMPT_KEY}${id}`;
        console.log('Adding script injection', id);
        setExtensionPrompt(prefixedId, inject.value, inject.position, inject.depth, inject.scan, inject.role);
    }
}

function setInputCallback(_, value) {
    $('#send_textarea').val(value || '')[0].dispatchEvent(new Event('input', { bubbles: true }));
    return value;
}

function trimStartCallback(_, value) {
    if (!value) {
        return '';
    }

    return trimToStartSentence(value);
}

function trimEndCallback(_, value) {
    if (!value) {
        return '';
    }

    return trimToEndSentence(value);
}

async function trimTokensCallback(arg, value) {
    if (!value) {
        console.warn('WARN: No argument provided for /trimtokens command');
        return '';
    }

    const limit = Number(resolveVariable(arg.limit));

    if (isNaN(limit)) {
        console.warn(`WARN: Invalid limit provided for /trimtokens command: ${limit}`);
        return value;
    }

    if (limit <= 0) {
        return '';
    }

    const direction = arg.direction || 'end';
    const tokenCount = await getTokenCountAsync(value);

    // Token count is less than the limit, do nothing
    if (tokenCount <= limit) {
        return value;
    }

    const { tokenizerName, tokenizerId } = getFriendlyTokenizerName(main_api);
    console.debug('Requesting tokenization for /trimtokens command', tokenizerName);

    try {
        const textTokens = getTextTokens(tokenizerId, value);

        if (!Array.isArray(textTokens) || !textTokens.length) {
            console.warn('WARN: No tokens returned for /trimtokens command, falling back to estimation');
            const percentage = limit / tokenCount;
            const trimIndex = Math.floor(value.length * percentage);
            const trimmedText = direction === 'start' ? value.substring(trimIndex) : value.substring(0, value.length - trimIndex);
            return trimmedText;
        }

        const sliceTokens = direction === 'start' ? textTokens.slice(0, limit) : textTokens.slice(-limit);
        const { text } = decodeTextTokens(tokenizerId, sliceTokens);
        return text;
    } catch (error) {
        console.warn('WARN: Tokenization failed for /trimtokens command, returning original', error);
        return value;
    }
}

async function buttonsCallback(args, text) {
    try {
        /** @type {string[]} */
        const buttons = JSON.parse(resolveVariable(args?.labels));

        if (!Array.isArray(buttons) || !buttons.length) {
            console.warn('WARN: Invalid labels provided for /buttons command');
            return '';
        }

        // Map custom buttons to results. Start at 2 because 1 and 0 are reserved for ok and cancel
        const resultToButtonMap = new Map(buttons.map((button, index) => [index + 2, button]));

        return new Promise(async (resolve) => {
            const safeValue = DOMPurify.sanitize(text || '');

            /** @type {Popup} */
            let popup;

            const buttonContainer = document.createElement('div');
            buttonContainer.classList.add('flex-container', 'flexFlowColumn', 'wide100p', 'm-t-1');

            for (const [result, button] of resultToButtonMap) {
                const buttonElement = document.createElement('div');
                buttonElement.classList.add('menu_button', 'result-control', 'wide100p');
                buttonElement.dataset.result = String(result);
                buttonElement.addEventListener('click', () => {
                    popup?.complete(result);
                });
                buttonElement.innerText = button;
                buttonContainer.appendChild(buttonElement);
            }

            const popupContainer = document.createElement('div');
            popupContainer.innerHTML = safeValue;
            popupContainer.appendChild(buttonContainer);

            popup = new Popup(popupContainer, POPUP_TYPE.TEXT, '', { okButton: 'Cancel' });
            popup.show()
                .then((result => resolve(typeof result === 'number' ? resultToButtonMap.get(result) ?? '' : '')))
                .catch(() => resolve(''));
        });
    } catch {
        return '';
    }
}

async function popupCallback(args, value) {
    const safeValue = DOMPurify.sanitize(value || '');
    const popupOptions = {
        large: isTrueBoolean(args?.large),
        wide: isTrueBoolean(args?.wide),
        okButton: args?.okButton !== undefined && typeof args?.okButton === 'string' ? args.okButton : 'Ok',
    };
    await delay(1);
    await callGenericPopup(safeValue, POPUP_TYPE.TEXT, '', popupOptions);
    await delay(1);
    return String(value);
}

function getMessagesCallback(args, value) {
    const includeNames = !isFalseBoolean(args?.names);
    const includeHidden = isTrueBoolean(args?.hidden);
    const role = args?.role;
    const range = stringToRange(value, 0, chat.length - 1);

    if (!range) {
        console.warn(`WARN: Invalid range provided for /messages command: ${value}`);
        return '';
    }

    const filterByRole = (mes) => {
        if (!role) {
            return true;
        }

        const isNarrator = mes.extra?.type === system_message_types.NARRATOR;

        if (role === 'system') {
            return isNarrator && !mes.is_user;
        }

        if (role === 'assistant') {
            return !isNarrator && !mes.is_user;
        }

        if (role === 'user') {
            return !isNarrator && mes.is_user;
        }

        throw new Error(`Invalid role provided. Expected one of: system, assistant, user. Got: ${role}`);
    };

    const messages = [];

    for (let messageId = range.start; messageId <= range.end; messageId++) {
        const message = chat[messageId];
        if (!message) {
            console.warn(`WARN: No message found with ID ${messageId}`);
            continue;
        }

        if (role && !filterByRole(message)) {
            console.debug(`/messages: Skipping message with ID ${messageId} due to role filter`);
            continue;
        }

        if (!includeHidden && message.is_system) {
            console.debug(`/messages: Skipping hidden message with ID ${messageId}`);
            continue;
        }

        if (includeNames) {
            messages.push(`${message.name}: ${message.mes}`);
        } else {
            messages.push(message.mes);
        }
    }

    return messages.join('\n\n');
}

async function runCallback(args, name) {
    if (!name) {
        throw new Error('No name provided for /run command');
    }

    /**@type {SlashCommandScope} */
    const scope = args._scope;
    if (scope.existsVariable(name)) {
        const closure = scope.getVariable(name);
        if (!(closure instanceof SlashCommandClosure)) {
            throw new Error(`"${name}" is not callable.`);
        }
        closure.scope.parent = scope;
        closure.argumentList.forEach(arg => {
            if (Object.keys(args).includes(arg.name)) {
                const providedArg = new SlashCommandNamedArgumentAssignment();
                providedArg.name = arg.name;
                providedArg.value = args[arg.name];
                closure.providedArgumentList.push(providedArg);
            }
        });
        const result = await closure.execute();
        return result.pipe;
    }

    if (typeof window['executeQuickReplyByName'] !== 'function') {
        throw new Error('Quick Reply extension is not loaded');
    }

    try {
        name = name.trim();
        return await window['executeQuickReplyByName'](name, args);
    } catch (error) {
        throw new Error(`Error running Quick Reply "${name}": ${error.message}`, 'Error');
    }
}

/**
 *
 * @param {import('./slash-commands/SlashCommand.js').NamedArguments} param0
 * @param {string} [reason]
 */
function abortCallback({ _abortController, quiet }, reason) {
    if (quiet instanceof SlashCommandClosure) throw new Error('argument \'quiet\' cannot be a closure for command /abort');
    _abortController.abort((reason ?? '').toString().length == 0 ? '/abort command executed' : reason, !isFalseBoolean(quiet ?? 'true'));
    return '';
}

async function delayCallback(_, amount) {
    if (!amount) {
        console.warn('WARN: No amount provided for /delay command');
        return '';
    }

    amount = Number(amount);
    if (isNaN(amount)) {
        amount = 0;
    }

    await delay(amount);
    return '';
}

async function inputCallback(args, prompt) {
    const safeValue = DOMPurify.sanitize(prompt || '');
    const defaultInput = args?.default !== undefined && typeof args?.default === 'string' ? args.default : '';
    const popupOptions = {
        large: isTrueBoolean(args?.large),
        wide: isTrueBoolean(args?.wide),
        okButton: args?.okButton !== undefined && typeof args?.okButton === 'string' ? args.okButton : 'Ok',
        rows: args?.rows !== undefined && typeof args?.rows === 'string' ? isNaN(Number(args.rows)) ? 4 : Number(args.rows) : 4,
    };
    // Do not remove this delay, otherwise the prompt will not show up
    await delay(1);
    const result = await callGenericPopup(safeValue, POPUP_TYPE.INPUT, defaultInput, popupOptions);
    await delay(1);
    return String(result || '');
}

/**
 * Each item in "args.list" is searched within "search_item" using fuzzy search. If any matches it returns the matched "item".
 * @param {FuzzyCommandArgs} args - arguments containing "list" (JSON array) and optionaly "threshold" (float between 0.0 and 1.0)
 * @param {string} searchInValue - the string where items of list are searched
 * @returns {string} - the matched item from the list
 * @typedef {{list: string, threshold: string}} FuzzyCommandArgs - arguments for /fuzzy command
 * @example /fuzzy list=["down","left","up","right"] "he looks up" | /echo // should return "up"
 * @link https://www.fusejs.io/
 */
function fuzzyCallback(args, searchInValue) {
    if (!searchInValue) {
        console.warn('WARN: No argument provided for /fuzzy command');
        return '';
    }

    if (!args.list) {
        console.warn('WARN: No list argument provided for /fuzzy command');
        return '';
    }

    try {
        const list = JSON.parse(resolveVariable(args.list));
        if (!Array.isArray(list)) {
            console.warn('WARN: Invalid list argument provided for /fuzzy command');
            return '';
        }

        const params = {
            includeScore: true,
            findAllMatches: true,
            ignoreLocation: true,
            threshold: 0.4,
        };
        // threshold determines how strict is the match, low threshold value is very strict, at 1 (nearly?) everything matches
        if ('threshold' in args) {
            params.threshold = parseFloat(resolveVariable(args.threshold));
            if (isNaN(params.threshold)) {
                console.warn('WARN: \'threshold\' argument must be a float between 0.0 and 1.0 for /fuzzy command');
                return '';
            }
            if (params.threshold < 0) {
                params.threshold = 0;
            }
            if (params.threshold > 1) {
                params.threshold = 1;
            }
        }

        const fuse = new Fuse([searchInValue], params);
        // each item in the "list" is searched within "search_item", if any matches it returns the matched "item"
        for (const searchItem of list) {
            const result = fuse.search(searchItem);
            if (result.length > 0) {
                console.info('fuzzyCallback Matched: ' + searchItem);
                return searchItem;
            }
        }
        return '';
    } catch {
        console.warn('WARN: Invalid list argument provided for /fuzzy command');
        return '';
    }
}

function setEphemeralStopStrings(value) {
    if (typeof value === 'string' && value.length) {
        try {
            const stopStrings = JSON.parse(value);
            if (Array.isArray(stopStrings)) {
                stopStrings.forEach(stopString => addEphemeralStoppingString(stopString));
            }
        } catch {
            // Do nothing
        }
    }
}

async function generateRawCallback(args, value) {
    if (!value) {
        console.warn('WARN: No argument provided for /genraw command');
        return;
    }

    // Prevent generate recursion
    $('#send_textarea').val('')[0].dispatchEvent(new Event('input', { bubbles: true }));
    const lock = isTrueBoolean(args?.lock);
    const as = args?.as || 'system';
    const quietToLoud = as === 'char';
    const systemPrompt = resolveVariable(args?.system) || '';
    const length = Number(resolveVariable(args?.length) ?? 0) || 0;

    try {
        if (lock) {
            deactivateSendButtons();
        }

        setEphemeralStopStrings(resolveVariable(args?.stop));
        const result = await generateRaw(value, '', isFalseBoolean(args?.instruct), quietToLoud, systemPrompt, length);
        return result;
    } finally {
        if (lock) {
            activateSendButtons();
        }
        flushEphemeralStoppingStrings();
    }
}

async function generateCallback(args, value) {
    if (!value) {
        console.warn('WARN: No argument provided for /gen command');
        return;
    }

    // Prevent generate recursion
    $('#send_textarea').val('')[0].dispatchEvent(new Event('input', { bubbles: true }));
    const lock = isTrueBoolean(args?.lock);
    const as = args?.as || 'system';
    const quietToLoud = as === 'char';
    const length = Number(resolveVariable(args?.length) ?? 0) || 0;

    try {
        if (lock) {
            deactivateSendButtons();
        }

        setEphemeralStopStrings(resolveVariable(args?.stop));
        const name = args?.name;
        const result = await generateQuietPrompt(value, quietToLoud, false, '', name, length);
        return result;
    } finally {
        if (lock) {
            activateSendButtons();
        }
        flushEphemeralStoppingStrings();
    }
}

async function echoCallback(args, value) {
    // Note: We don't need to sanitize input, as toastr is set up by default to escape HTML via toastr options
    if (value === '') {
        console.warn('WARN: No argument provided for /echo command');
        return;
    }
    const title = args?.title !== undefined && typeof args?.title === 'string' ? args.title : undefined;
    const severity = args?.severity !== undefined && typeof args?.severity === 'string' ? args.severity : 'info';
    switch (severity) {
        case 'error':
            toastr.error(value, title);
            break;
        case 'warning':
            toastr.warning(value, title);
            break;
        case 'success':
            toastr.success(value, title);
            break;
        case 'info':
        default:
            toastr.info(value, title);
            break;
    }
    return value;
}

async function addSwipeCallback(_, arg) {
    const lastMessage = chat[chat.length - 1];

    if (!lastMessage) {
        toastr.warning('No messages to add swipes to.');
        return '';
    }

    if (!arg) {
        console.warn('WARN: No argument provided for /addswipe command');
        return '';
    }

    if (lastMessage.is_user) {
        toastr.warning('Can\'t add swipes to user messages.');
        return '';
    }

    if (lastMessage.is_system) {
        toastr.warning('Can\'t add swipes to system messages.');
        return '';
    }

    if (lastMessage.extra?.image) {
        toastr.warning('Can\'t add swipes to message containing an image.');
        return '';
    }

    if (!Array.isArray(lastMessage.swipes)) {
        lastMessage.swipes = [lastMessage.mes];
        lastMessage.swipe_info = [{}];
        lastMessage.swipe_id = 0;
    }
    if (!Array.isArray(lastMessage.swipe_info)) {
        lastMessage.swipe_info = lastMessage.swipes.map(() => ({}));
    }

    lastMessage.swipes.push(arg);
    lastMessage.swipe_info.push({
        send_date: getMessageTimeStamp(),
        gen_started: null,
        gen_finished: null,
        extra: {
            bias: extractMessageBias(arg),
            gen_id: Date.now(),
            api: 'manual',
            model: 'slash command',
        },
    });

    await saveChatConditional();
    await reloadCurrentChat();

    return '';
}

async function deleteSwipeCallback(_, arg) {
    const lastMessage = chat[chat.length - 1];

    if (!lastMessage || !Array.isArray(lastMessage.swipes) || !lastMessage.swipes.length) {
        toastr.warning('No messages to delete swipes from.');
        return '';
    }

    if (lastMessage.swipes.length <= 1) {
        toastr.warning('Can\'t delete the last swipe.');
        return '';
    }

    const swipeId = arg && !isNaN(Number(arg)) ? (Number(arg) - 1) : lastMessage.swipe_id;

    if (swipeId < 0 || swipeId >= lastMessage.swipes.length) {
        toastr.warning(`Invalid swipe ID: ${swipeId + 1}`);
        return '';
    }

    lastMessage.swipes.splice(swipeId, 1);

    if (Array.isArray(lastMessage.swipe_info) && lastMessage.swipe_info.length) {
        lastMessage.swipe_info.splice(swipeId, 1);
    }

    const newSwipeId = Math.min(swipeId, lastMessage.swipes.length - 1);
    lastMessage.swipe_id = newSwipeId;
    lastMessage.mes = lastMessage.swipes[newSwipeId];

    await saveChatConditional();
    await reloadCurrentChat();

    return '';
}

async function askCharacter(args, text) {
    // Prevent generate recursion
    $('#send_textarea').val('')[0].dispatchEvent(new Event('input', { bubbles: true }));

    // Not supported in group chats
    // TODO: Maybe support group chats?
    if (selected_group) {
        toastr.error('Cannot run this command in a group chat!');
        return '';
    }

    if (!text) {
        console.warn('WARN: No text provided for /ask command');
        toastr.warning('No text provided for /ask command');
        return '';
    }

    let name = '';
    let mesText = '';

    if (args?.name) {
        name = args.name.trim();
        mesText = text.trim();

        if (!name && !mesText) {
            toastr.warning('You must specify a name and text to ask.');
            return '';
        }
    }

    mesText = getRegexedString(mesText, regex_placement.SLASH_COMMAND, { characterOverride: name, depth: 0 });

    const prevChId = this_chid;

    // Find the character
    const chId = characters.findIndex((e) => e.name === name);
    if (!characters[chId] || chId === -1) {
        toastr.error('Character not found.');
        return '';
    }

    // Override character and send a user message
    setCharacterId(String(chId));

    // TODO: Maybe look up by filename instead of name
    const character = characters[chId];
    let force_avatar, original_avatar;

    if (character && character.avatar !== 'none') {
        force_avatar = getThumbnailUrl('avatar', character.avatar);
        original_avatar = character.avatar;
    }
    else {
        force_avatar = default_avatar;
        original_avatar = default_avatar;
    }

    setCharacterName(character.name);

    await sendMessageAsUser(mesText, '');

    const restoreCharacter = () => {
        setCharacterId(prevChId);
        setCharacterName(characters[prevChId].name);

        // Only force the new avatar if the character name is the same
        // This skips if an error was fired
        const lastMessage = chat[chat.length - 1];
        if (lastMessage && lastMessage?.name === character.name) {
            lastMessage.force_avatar = force_avatar;
            lastMessage.original_avatar = original_avatar;
        }

        // Kill this callback once the event fires
        eventSource.removeListener(event_types.CHARACTER_MESSAGE_RENDERED, restoreCharacter);
    };

    // Run generate and restore previous character on error
    try {
        toastr.info(`Asking ${character.name} something...`);
        await Generate('ask_command');
    } catch {
        restoreCharacter();
    }

    // Restore previous character once message renders
    // Hack for generate
    eventSource.on(event_types.CHARACTER_MESSAGE_RENDERED, restoreCharacter);
    return '';
}

async function hideMessageCallback(_, arg) {
    if (!arg) {
        console.warn('WARN: No argument provided for /hide command');
        return '';
    }

    const range = stringToRange(arg, 0, chat.length - 1);

    if (!range) {
        console.warn(`WARN: Invalid range provided for /hide command: ${arg}`);
        return '';
    }

    await hideChatMessageRange(range.start, range.end, false);
    return '';
}

async function unhideMessageCallback(_, arg) {
    if (!arg) {
        console.warn('WARN: No argument provided for /unhide command');
        return '';
    }

    const range = stringToRange(arg, 0, chat.length - 1);

    if (!range) {
        console.warn(`WARN: Invalid range provided for /unhide command: ${arg}`);
        return '';
    }

    await hideChatMessageRange(range.start, range.end, true);
    return '';
}

/**
 * Copium for running group actions when the member is offscreen.
 * @param {number} chid - character ID
 * @param {string} action - one of 'enable', 'disable', 'up', 'down', 'view', 'remove'
 * @returns {void}
 */
function performGroupMemberAction(chid, action) {
    const memberSelector = `.group_member[chid="${chid}"]`;
    // Do not optimize. Paginator gets recreated on every action
    const paginationSelector = '#rm_group_members_pagination';
    const pageSizeSelector = '#rm_group_members_pagination select';
    let wasOffscreen = false;
    let paginationValue = null;
    let pageValue = null;

    if ($(memberSelector).length === 0) {
        wasOffscreen = true;
        paginationValue = Number($(pageSizeSelector).val());
        pageValue = $(paginationSelector).pagination('getCurrentPageNum');
        $(pageSizeSelector).val($(pageSizeSelector).find('option').last().val()).trigger('change');
    }

    $(memberSelector).find(`[data-action="${action}"]`).trigger('click');

    if (wasOffscreen) {
        $(pageSizeSelector).val(paginationValue).trigger('change');
        if ($(paginationSelector).length) {
            $(paginationSelector).pagination('go', pageValue);
        }
    }
}

async function disableGroupMemberCallback(_, arg) {
    if (!selected_group) {
        toastr.warning('Cannot run /disable command outside of a group chat.');
        return '';
    }

    const chid = findGroupMemberId(arg);

    if (chid === undefined) {
        console.warn(`WARN: No group member found for argument ${arg}`);
        return '';
    }

    performGroupMemberAction(chid, 'disable');
    return '';
}

async function enableGroupMemberCallback(_, arg) {
    if (!selected_group) {
        toastr.warning('Cannot run /enable command outside of a group chat.');
        return '';
    }

    const chid = findGroupMemberId(arg);

    if (chid === undefined) {
        console.warn(`WARN: No group member found for argument ${arg}`);
        return '';
    }

    performGroupMemberAction(chid, 'enable');
    return '';
}

async function moveGroupMemberUpCallback(_, arg) {
    if (!selected_group) {
        toastr.warning('Cannot run /memberup command outside of a group chat.');
        return '';
    }

    const chid = findGroupMemberId(arg);

    if (chid === undefined) {
        console.warn(`WARN: No group member found for argument ${arg}`);
        return '';
    }

    performGroupMemberAction(chid, 'up');
    return '';
}

async function moveGroupMemberDownCallback(_, arg) {
    if (!selected_group) {
        toastr.warning('Cannot run /memberdown command outside of a group chat.');
        return '';
    }

    const chid = findGroupMemberId(arg);

    if (chid === undefined) {
        console.warn(`WARN: No group member found for argument ${arg}`);
        return '';
    }

    performGroupMemberAction(chid, 'down');
    return '';
}

async function peekCallback(_, arg) {
    if (!selected_group) {
        toastr.warning('Cannot run /peek command outside of a group chat.');
        return '';
    }

    if (is_group_generating) {
        toastr.warning('Cannot run /peek command while the group reply is generating.');
        return '';
    }

    const chid = findGroupMemberId(arg);

    if (chid === undefined) {
        console.warn(`WARN: No group member found for argument ${arg}`);
        return '';
    }

    performGroupMemberAction(chid, 'view');
    return '';
}

async function removeGroupMemberCallback(_, arg) {
    if (!selected_group) {
        toastr.warning('Cannot run /memberremove command outside of a group chat.');
        return '';
    }

    if (is_group_generating) {
        toastr.warning('Cannot run /memberremove command while the group reply is generating.');
        return '';
    }

    const chid = findGroupMemberId(arg);

    if (chid === undefined) {
        console.warn(`WARN: No group member found for argument ${arg}`);
        return '';
    }

    performGroupMemberAction(chid, 'remove');
    return '';
}

async function addGroupMemberCallback(_, arg) {
    if (!selected_group) {
        toastr.warning('Cannot run /memberadd command outside of a group chat.');
        return '';
    }

    if (!arg) {
        console.warn('WARN: No argument provided for /memberadd command');
        return '';
    }

    arg = arg.trim();
    const chid = findCharacterIndex(arg);

    if (chid === -1) {
        console.warn(`WARN: No character found for argument ${arg}`);
        return '';
    }

    const character = characters[chid];
    const group = groups.find(x => x.id === selected_group);

    if (!group || !Array.isArray(group.members)) {
        console.warn(`WARN: No group found for ID ${selected_group}`);
        return '';
    }

    const avatar = character.avatar;

    if (group.members.includes(avatar)) {
        toastr.warning(`${character.name} is already a member of this group.`);
        return '';
    }

    group.members.push(avatar);
    await saveGroupChat(selected_group, true);

    // Trigger to reload group UI
    $('#rm_button_selected_ch').trigger('click');
    return character.name;
}

async function triggerGenerationCallback(args, value) {
    const shouldAwait = isTrueBoolean(args?.await);
    const outerPromise = new Promise((outerResolve) => setTimeout(async () => {
        try {
            await waitUntilCondition(() => !is_send_press && !is_group_generating, 10000, 100);
        } catch {
            console.warn('Timeout waiting for generation unlock');
            toastr.warning('Cannot run /trigger command while the reply is being generated.');
            return '';
        }

        // Prevent generate recursion
        $('#send_textarea').val('')[0].dispatchEvent(new Event('input', { bubbles: true }));

        let chid = undefined;

        if (selected_group && value) {
            chid = findGroupMemberId(value);

            if (chid === undefined) {
                console.warn(`WARN: No group member found for argument ${value}`);
            }
        }

        outerResolve(new Promise(innerResolve => setTimeout(() => innerResolve(Generate('normal', { force_chid: chid })), 100)));
    }, 1));

    if (shouldAwait) {
        const innerPromise = await outerPromise;
        await innerPromise;
    }

    return '';
}
/**
 * Find persona by name.
 * @param {string} name Name to search for
 * @returns {string} Persona name
 */
function findPersonaByName(name) {
    if (!name) {
        return null;
    }

    for (const persona of Object.entries(power_user.personas)) {
        if (persona[1].toLowerCase() === name.toLowerCase()) {
            return persona[0];
        }
    }
    return null;
}

async function sendUserMessageCallback(args, text) {
    if (!text) {
        console.warn('WARN: No text provided for /send command');
        return;
    }

    text = text.trim();
    const compact = isTrueBoolean(args?.compact);
    const bias = extractMessageBias(text);
    const insertAt = Number(args?.at);

    if ('name' in args) {
        const name = args.name || '';
        const avatar = findPersonaByName(name) || user_avatar;
        await sendMessageAsUser(text, bias, insertAt, compact, name, avatar);
    }
    else {
        await sendMessageAsUser(text, bias, insertAt, compact);
    }

    return '';
}

async function deleteMessagesByNameCallback(_, name) {
    if (!name) {
        console.warn('WARN: No name provided for /delname command');
        return;
    }

    name = name.trim();

    const messagesToDelete = [];
    chat.forEach((value) => {
        if (value.name === name) {
            messagesToDelete.push(value);
        }
    });

    if (!messagesToDelete.length) {
        console.debug('/delname: Nothing to delete');
        return;
    }

    for (const message of messagesToDelete) {
        const index = chat.indexOf(message);
        if (index !== -1) {
            console.debug(`/delname: Deleting message #${index}`, message);
            chat.splice(index, 1);
        }
    }

    await saveChatConditional();
    await reloadCurrentChat();

    toastr.info(`Deleted ${messagesToDelete.length} messages from ${name}`);
    return '';
}

function findCharacterIndex(name) {
    const matchTypes = [
        (a, b) => a === b,
        (a, b) => a.startsWith(b),
        (a, b) => a.includes(b),
    ];

    const exactAvatarMatch = characters.findIndex(x => x.avatar === name);

    if (exactAvatarMatch !== -1) {
        return exactAvatarMatch;
    }

    for (const matchType of matchTypes) {
        const index = characters.findIndex(x => matchType(x.name.toLowerCase(), name.toLowerCase()));
        if (index !== -1) {
            return index;
        }
    }

    return -1;
}

async function goToCharacterCallback(_, name) {
    if (!name) {
        console.warn('WARN: No character name provided for /go command');
        return;
    }

    name = name.trim();
    const characterIndex = findCharacterIndex(name);

    if (characterIndex !== -1) {
        await openChat(new String(characterIndex));
        setActiveCharacter(characters[characterIndex]?.avatar);
        setActiveGroup(null);
        return characters[characterIndex]?.name;
    } else {
        const group = groups.find(it => it.name.toLowerCase() == name.toLowerCase());
        if (group) {
            await openGroupById(group.id);
            setActiveCharacter(null);
            setActiveGroup(group.id);
            return group.name;
        } else {
            console.warn(`No matches found for name "${name}"`);
            return '';
        }
    }
}

async function openChat(id) {
    resetSelectedGroup();
    setCharacterId(id);
    await delay(1);
    await reloadCurrentChat();
}

function continueChatCallback(_, prompt) {
    setTimeout(async () => {
        try {
            await waitUntilCondition(() => !is_send_press && !is_group_generating, 10000, 100);
        } catch {
            console.warn('Timeout waiting for generation unlock');
            toastr.warning('Cannot run /continue command while the reply is being generated.');
        }

        // Prevent infinite recursion
        $('#send_textarea').val('')[0].dispatchEvent(new Event('input', { bubbles: true }));
        $('#option_continue').trigger('click', { fromSlashCommand: true, additionalPrompt: prompt });
    }, 1);

    return '';
}

export async function generateSystemMessage(_, prompt) {
    $('#send_textarea').val('')[0].dispatchEvent(new Event('input', { bubbles: true }));

    if (!prompt) {
        console.warn('WARN: No prompt provided for /sysgen command');
        toastr.warning('You must provide a prompt for the system message');
        return '';
    }

    // Generate and regex the output if applicable
    toastr.info('Please wait', 'Generating...');
    let message = await generateQuietPrompt(prompt, false, false);
    message = getRegexedString(message, regex_placement.SLASH_COMMAND, { depth: 0 });

    sendNarratorMessage(_, message);
    return '';
}

function syncCallback() {
    $('#sync_name_button').trigger('click');
    return '';
}

async function lockPersonaCallback(_args, value) {
    if (['toggle', 't', ''].includes(value.trim().toLowerCase())) {
        await togglePersonaLock();
        return '';
    }

    if (isTrueBoolean(value)) {
        await setPersonaLockState(true);
        return '';
    }

    if (isFalseBoolean(value)) {
        await setPersonaLockState(false);
        return '';

    }

    return '';
}

function setStoryModeCallback() {
    $('#chat_display').val(chat_styles.DOCUMENT).trigger('change');
    return '';
}

function setBubbleModeCallback() {
    $('#chat_display').val(chat_styles.BUBBLES).trigger('change');
    return '';
}

function setFlatModeCallback() {
    $('#chat_display').val(chat_styles.DEFAULT).trigger('change');
    return '';
}

/**
 * Sets a persona name and optionally an avatar.
 * @param {{mode: 'lookup' | 'temp' | 'all'}} namedArgs Named arguments
 * @param {string} name Name to set
 * @returns {string}
 */
function setNameCallback({ mode = 'all' }, name) {
    if (!name) {
        toastr.warning('You must specify a name to change to');
        return '';
    }

    if (!['lookup', 'temp', 'all'].includes(mode)) {
        toastr.warning('Mode must be one of "lookup", "temp" or "all"');
        return '';
    }

    name = name.trim();

    // If the name matches a persona avatar, or a name, auto-select it
    if (['lookup', 'all'].includes(mode)) {
        let persona = Object.entries(power_user.personas).find(([avatar, _]) => avatar === name)?.[1];
        if (!persona) persona = Object.entries(power_user.personas).find(([_, personaName]) => personaName.toLowerCase() === name.toLowerCase())?.[1];
        if (persona) {
            autoSelectPersona(persona);
            retriggerFirstMessageOnEmptyChat();
            return '';
        } else if (mode === 'lookup') {
            toastr.warning(`Persona ${name} not found`);
            return '';
        }
    }

    if (['temp', 'all'].includes(mode)) {
        // Otherwise, set just the name
        setUserName(name); //this prevented quickReply usage
        retriggerFirstMessageOnEmptyChat();
    }

    return '';
}

async function setNarratorName(_, text) {
    const name = text || NARRATOR_NAME_DEFAULT;
    chat_metadata[NARRATOR_NAME_KEY] = name;
    toastr.info(`System narrator name set to ${name}`);
    await saveChatConditional();
    return '';
}

export async function sendMessageAs(args, text) {
    if (!text) {
        return '';
    }

    let name;
    let mesText;

    if (args.name) {
        name = args.name.trim();
        mesText = text.trim();

        if (!name && !text) {
            toastr.warning('You must specify a name and text to send as');
            return '';
        }
    } else {
        const namelessWarningKey = 'sendAsNamelessWarningShown';
        if (localStorage.getItem(namelessWarningKey) !== 'true') {
            toastr.warning('To avoid confusion, please use /sendas name="Character Name"', 'Name defaulted to {{char}}', { timeOut: 10000 });
            localStorage.setItem(namelessWarningKey, 'true');
        }
        name = name2;
    }

    const insertAt = Number(resolveVariable(args.at));
    const insertAtDepth = (!isNaN(insertAt) && insertAt >= 0 && insertAt <= chat.length) ? insertAt : null;

    // Requires a regex check after the slash command is pushed to output
    mesText = getRegexedString(mesText, regex_placement.SLASH_COMMAND, { characterOverride: name, depth: insertAtDepth ?? 0 });

    // Messages that do nothing but set bias will be hidden from the context
    const bias = extractMessageBias(mesText);
    const isSystem = bias && !removeMacros(mesText).length;
    const compact = isTrueBoolean(args?.compact);

    const character = characters.find(x => x.name === name);
    let force_avatar, original_avatar;

    if (character && character.avatar !== 'none') {
        force_avatar = getThumbnailUrl('avatar', character.avatar);
        original_avatar = character.avatar;
    }
    else {
        force_avatar = default_avatar;
        original_avatar = default_avatar;
    }

    const message = {
        name: name,
        is_user: false,
        is_system: isSystem,
        send_date: getMessageTimeStamp(),
        mes: substituteParams(mesText),
        force_avatar: force_avatar,
        original_avatar: original_avatar,
        extra: {
            bias: bias.trim().length ? bias : null,
            gen_id: Date.now(),
            isSmallSys: compact,
            api: 'manual',
            model: 'slash command',
        },
    };

    message.swipe_id = 0;
    message.swipes = [message.mes];
    message.swipes_info = [{
        send_date: message.send_date,
        gen_started: null,
        gen_finished: null,
        extra: {
            bias: message.extra.bias,
            gen_id: message.extra.gen_id,
            isSmallSys: compact,
            api: 'manual',
            model: 'slash command',
        },
    }];

<<<<<<< HEAD
    if (insertAtDepth) {
        chat.splice(insertAtDepth, 0, message);
=======
    const insertAt = Number(args.at);

    if (!isNaN(insertAt) && insertAt >= 0 && insertAt <= chat.length) {
        chat.splice(insertAt, 0, message);
>>>>>>> a287ccfc
        await saveChatConditional();
        await eventSource.emit(event_types.MESSAGE_RECEIVED, insertAtDepth);
        await reloadCurrentChat();
        await eventSource.emit(event_types.CHARACTER_MESSAGE_RENDERED, insertAtDepth);
    } else {
        chat.push(message);
        await eventSource.emit(event_types.MESSAGE_RECEIVED, (chat.length - 1));
        addOneMessage(message);
        await eventSource.emit(event_types.CHARACTER_MESSAGE_RENDERED, (chat.length - 1));
        await saveChatConditional();
    }

    return '';
}

export async function sendNarratorMessage(args, text) {
    if (!text) {
        return '';
    }

    const name = chat_metadata[NARRATOR_NAME_KEY] || NARRATOR_NAME_DEFAULT;
    // Messages that do nothing but set bias will be hidden from the context
    const bias = extractMessageBias(text);
    const isSystem = bias && !removeMacros(text).length;
    const compact = isTrueBoolean(args?.compact);

    const message = {
        name: name,
        is_user: false,
        is_system: isSystem,
        send_date: getMessageTimeStamp(),
        mes: substituteParams(text.trim()),
        force_avatar: system_avatar,
        extra: {
            type: system_message_types.NARRATOR,
            bias: bias.trim().length ? bias : null,
            gen_id: Date.now(),
            isSmallSys: compact,
            api: 'manual',
            model: 'slash command',
        },
    };

    const insertAt = Number(args.at);

    if (!isNaN(insertAt) && insertAt >= 0 && insertAt <= chat.length) {
        chat.splice(insertAt, 0, message);
        await saveChatConditional();
        await eventSource.emit(event_types.MESSAGE_SENT, insertAt);
        await reloadCurrentChat();
        await eventSource.emit(event_types.USER_MESSAGE_RENDERED, insertAt);
    } else {
        chat.push(message);
        await eventSource.emit(event_types.MESSAGE_SENT, (chat.length - 1));
        addOneMessage(message);
        await eventSource.emit(event_types.USER_MESSAGE_RENDERED, (chat.length - 1));
        await saveChatConditional();
    }

    return '';
}

export async function promptQuietForLoudResponse(who, text) {

    let character_id = getContext().characterId;
    if (who === 'sys') {
        text = 'System: ' + text;
    } else if (who === 'user') {
        text = name1 + ': ' + text;
    } else if (who === 'char') {
        text = characters[character_id].name + ': ' + text;
    } else if (who === 'raw') {
        // We don't need to modify the text
    }

    //text = `${text}${power_user.instruct.enabled ? '' : '\n'}${(power_user.always_force_name2 && who != 'raw') ? characters[character_id].name + ":" : ""}`

    let reply = await generateQuietPrompt(text, true, false);
    text = await getRegexedString(reply, regex_placement.SLASH_COMMAND, { characterOverride: characters[character_id].name, depth: 0 });

    const message = {
        name: characters[character_id].name,
        is_user: false,
        is_name: true,
        is_system: false,
        send_date: getMessageTimeStamp(),
        mes: substituteParams(text.trim()),
        extra: {
            type: system_message_types.COMMENT,
            gen_id: Date.now(),
            api: 'manual',
            model: 'slash command',
        },
    };

    chat.push(message);
    await eventSource.emit(event_types.MESSAGE_SENT, (chat.length - 1));
    addOneMessage(message);
    await eventSource.emit(event_types.USER_MESSAGE_RENDERED, (chat.length - 1));
    await saveChatConditional();

}

async function sendCommentMessage(args, text) {
    if (!text) {
        return '';
    }

    const compact = isTrueBoolean(args?.compact);
    const message = {
        name: COMMENT_NAME_DEFAULT,
        is_user: false,
        is_system: true,
        send_date: getMessageTimeStamp(),
        mes: substituteParams(text.trim()),
        force_avatar: comment_avatar,
        extra: {
            type: system_message_types.COMMENT,
            gen_id: Date.now(),
            isSmallSys: compact,
            api: 'manual',
            model: 'slash command',
        },
    };

    const insertAt = Number(args.at);

    if (!isNaN(insertAt) && insertAt >= 0 && insertAt <= chat.length) {
        chat.splice(insertAt, 0, message);
        await saveChatConditional();
        await eventSource.emit(event_types.MESSAGE_SENT, insertAt);
        await reloadCurrentChat();
        await eventSource.emit(event_types.USER_MESSAGE_RENDERED, insertAt);
    } else {
        chat.push(message);
        await eventSource.emit(event_types.MESSAGE_SENT, (chat.length - 1));
        addOneMessage(message);
        await eventSource.emit(event_types.USER_MESSAGE_RENDERED, (chat.length - 1));
        await saveChatConditional();
    }

    return '';
}

/**
 * Displays a help message from the slash command
 * @param {any} _ Unused
 * @param {string} type Type of help to display
 */
function helpCommandCallback(_, type) {
    switch (type?.trim()?.toLowerCase()) {
        case 'slash':
        case 'commands':
        case 'slashes':
        case 'slash commands':
        case '1':
            sendSystemMessage(system_message_types.SLASH_COMMANDS);
            break;
        case 'format':
        case 'formatting':
        case 'formats':
        case 'chat formatting':
        case '2':
            sendSystemMessage(system_message_types.FORMATTING);
            break;
        case 'hotkeys':
        case 'hotkey':
        case '3':
            sendSystemMessage(system_message_types.HOTKEYS);
            break;
        case 'macros':
        case 'macro':
        case '4':
            sendSystemMessage(system_message_types.MACROS);
            break;
        default:
            sendSystemMessage(system_message_types.HELP);
            break;
    }

    return '';
}

$(document).on('click', '[data-displayHelp]', function (e) {
    e.preventDefault();
    const page = String($(this).data('displayhelp'));
    helpCommandCallback(null, page);
});

function setBackgroundCallback(_, bg) {
    if (!bg) {
        // allow reporting of the background name if called without args
        // for use in ST Scripts via pipe
        return background_settings.name;
    }

    console.log('Set background to ' + bg);

    const bgElements = Array.from(document.querySelectorAll('.bg_example')).map((x) => ({ element: x, bgfile: x.getAttribute('bgfile') }));

    const fuse = new Fuse(bgElements, { keys: ['bgfile'] });
    const result = fuse.search(bg);

    if (!result.length) {
        toastr.error(`No background found with name "${bg}"`);
        return '';
    }

    const bgElement = result[0].item.element;

    if (bgElement instanceof HTMLElement) {
        bgElement.click();
    }

    return '';
}

/**
 * Retrieves the available model options based on the currently selected main API and its subtype
 *
 * @returns {{control: HTMLSelectElement, options: HTMLOptionElement[]}?} An array of objects representing the available model options, or null if not supported
 */
function getModelOptions() {
    const modelSelectMap = [
        { id: 'model_togetherai_select', api: 'textgenerationwebui', type: textgen_types.TOGETHERAI },
        { id: 'openrouter_model', api: 'textgenerationwebui', type: textgen_types.OPENROUTER },
        { id: 'model_infermaticai_select', api: 'textgenerationwebui', type: textgen_types.INFERMATICAI },
        { id: 'model_dreamgen_select', api: 'textgenerationwebui', type: textgen_types.DREAMGEN },
        { id: 'mancer_model', api: 'textgenerationwebui', type: textgen_types.MANCER },
        { id: 'vllm_model', api: 'textgenerationwebui', type: textgen_types.VLLM },
        { id: 'aphrodite_model', api: 'textgenerationwebui', type: textgen_types.APHRODITE },
        { id: 'ollama_model', api: 'textgenerationwebui', type: textgen_types.OLLAMA },
        { id: 'model_openai_select', api: 'openai', type: chat_completion_sources.OPENAI },
        { id: 'model_claude_select', api: 'openai', type: chat_completion_sources.CLAUDE },
        { id: 'model_windowai_select', api: 'openai', type: chat_completion_sources.WINDOWAI },
        { id: 'model_openrouter_select', api: 'openai', type: chat_completion_sources.OPENROUTER },
        { id: 'model_ai21_select', api: 'openai', type: chat_completion_sources.AI21 },
        { id: 'model_google_select', api: 'openai', type: chat_completion_sources.MAKERSUITE },
        { id: 'model_mistralai_select', api: 'openai', type: chat_completion_sources.MISTRALAI },
        { id: 'model_custom_select', api: 'openai', type: chat_completion_sources.CUSTOM },
        { id: 'model_cohere_select', api: 'openai', type: chat_completion_sources.COHERE },
        { id: 'model_perplexity_select', api: 'openai', type: chat_completion_sources.PERPLEXITY },
        { id: 'model_groq_select', api: 'openai', type: chat_completion_sources.GROQ },
        { id: 'model_01ai_select', api: 'openai', type: chat_completion_sources.ZEROONEAI },
        { id: 'model_novel_select', api: 'novel', type: null },
        { id: 'horde_model', api: 'koboldhorde', type: null },
    ];

    function getSubType() {
        switch (main_api) {
            case 'textgenerationwebui':
                return textgenerationwebui_settings.type;
            case 'openai':
                return oai_settings.chat_completion_source;
            default:
                return null;
        }
    }

    const apiSubType = getSubType();
    const modelSelectItem = modelSelectMap.find(x => x.api == main_api && x.type == apiSubType)?.id;

    if (!modelSelectItem) {
        toastr.info('Setting a model for your API is not supported or not implemented yet.');
        return null;
    }

    const modelSelectControl = document.getElementById(modelSelectItem);

    if (!(modelSelectControl instanceof HTMLSelectElement)) {
        toastr.error(`Model select control not found: ${main_api}[${apiSubType}]`);
        return null;
    }

    const options = Array.from(modelSelectControl.options);
    return { control: modelSelectControl, options };
}

/**
 * Sets a model for the current API.
 * @param {object} _ Unused
 * @param {string} model New model name
 * @returns {string} New or existing model name
 */
function modelCallback(_, model) {
    const { control: modelSelectControl, options } = getModelOptions();

    // If no model was found, the reason was already logged, we just return here
    if (options === null) {
        return '';
    }

    if (!options.length) {
        toastr.warning('No model options found. Check your API settings.');
        return '';
    }

    model = String(model || '').trim();

    if (!model) {
        return modelSelectControl.value;
    }

    console.log('Set model to ' + model);

    let newSelectedOption = null;

    const fuse = new Fuse(options, { keys: ['text', 'value'] });
    const fuzzySearchResult = fuse.search(model);

    const exactValueMatch = options.find(x => x.value.trim().toLowerCase() === model.trim().toLowerCase());
    const exactTextMatch = options.find(x => x.text.trim().toLowerCase() === model.trim().toLowerCase());

    if (exactValueMatch) {
        newSelectedOption = exactValueMatch;
    } else if (exactTextMatch) {
        newSelectedOption = exactTextMatch;
    } else if (fuzzySearchResult.length) {
        newSelectedOption = fuzzySearchResult[0].item;
    }

    if (newSelectedOption) {
        modelSelectControl.value = newSelectedOption.value;
        $(modelSelectControl).trigger('change');
        toastr.success(`Model set to "${newSelectedOption.text}"`);
        return newSelectedOption.value;
    } else {
        toastr.warning(`No model found with name "${model}"`);
        return '';
    }
}

/**
 * Sets state of prompt entries (toggles) either via identifier/uuid or name.
 * @param {object} args Object containing arguments
 * @param {string} args.identifier Select prompt entry using an identifier (uuid)
 * @param {string} args.name Select prompt entry using name
 * @param {string} targetState The targeted state of the entry/entries
 * @returns {String} empty string
 */
function setPromptEntryCallback(args, targetState) {
    // needs promptManager to manipulate prompt entries
    const promptManager = setupChatCompletionPromptManager(oai_settings);
    const prompts = promptManager.serviceSettings.prompts;

    function parseArgs(arg) {
        const list = [];
        try {
            const parsedArg = JSON.parse(arg);
            list.push(...Array.isArray(parsedArg) ? parsedArg : [arg]);
        } catch {
            list.push(arg);
        }
        return list;
    }

    let identifiersList = parseArgs(args.identifier);
    let nameList = parseArgs(args.name);

    // Check if identifiers exists in prompt, else remove from list
    if (identifiersList.length !== 0) {
        identifiersList = identifiersList.filter(identifier => prompts.some(prompt => prompt.identifier === identifier));
    }

    if (nameList.length !== 0) {
        nameList.forEach(name => {
            // one name could potentially have multiple entries, find all identifiers that match given name
            let identifiers = [];
            prompts.forEach(entry => {
                if (entry.name === name) {
                    identifiers.push(entry.identifier);
                }
            });
            identifiersList = identifiersList.concat(identifiers);
        });
    }

    // Remove duplicates to allow consistent 'toggle'
    identifiersList = [...new Set(identifiersList)];
    if (identifiersList.length === 0) return '';

    // logic adapted from PromptManager.js, handleToggle
    const getPromptOrderEntryState = (promptOrderEntry) => {
        if (['toggle', 't', ''].includes(targetState.trim().toLowerCase())) {
            return !promptOrderEntry.enabled;
        }

        if (isTrueBoolean(targetState)) {
            return true;
        }

        if (isFalseBoolean(targetState)) {
            return false;
        }

        return promptOrderEntry.enabled;
    };

    identifiersList.forEach(promptID => {
        const promptOrderEntry = promptManager.getPromptOrderEntry(promptManager.activeCharacter, promptID);
        const counts = promptManager.tokenHandler.getCounts();

        counts[promptID] = null;
        promptOrderEntry.enabled = getPromptOrderEntryState(promptOrderEntry);
    });

    // no need to render for each identifier
    promptManager.render();
    promptManager.saveServiceSettings();
    return '';
}

export let isExecutingCommandsFromChatInput = false;
export let commandsFromChatInputAbortController;

/**
 * Show command execution pause/stop buttons next to chat input.
 */
export function activateScriptButtons() {
    document.querySelector('#form_sheld').classList.add('isExecutingCommandsFromChatInput');
}

/**
 * Hide command execution pause/stop buttons next to chat input.
 */
export function deactivateScriptButtons() {
    document.querySelector('#form_sheld').classList.remove('isExecutingCommandsFromChatInput');
}

/**
 * Toggle pause/continue command execution. Only for commands executed via chat input.
 */
export function pauseScriptExecution() {
    if (commandsFromChatInputAbortController) {
        if (commandsFromChatInputAbortController.signal.paused) {
            commandsFromChatInputAbortController.continue('Clicked pause button');
            document.querySelector('#form_sheld').classList.remove('script_paused');
        } else {
            commandsFromChatInputAbortController.pause('Clicked pause button');
            document.querySelector('#form_sheld').classList.add('script_paused');
        }
    }
}

/**
 * Stop command execution. Only for commands executed via chat input.
 */
export function stopScriptExecution() {
    commandsFromChatInputAbortController?.abort('Clicked stop button');
}

/**
 * Clear up command execution progress bar above chat input.
 * @returns Promise<void>
 */
async function clearCommandProgress() {
    if (isExecutingCommandsFromChatInput) return;
    document.querySelector('#send_textarea').style.setProperty('--progDone', '1');
    await delay(250);
    if (isExecutingCommandsFromChatInput) return;
    document.querySelector('#send_textarea').style.transition = 'none';
    await delay(1);
    document.querySelector('#send_textarea').style.setProperty('--prog', '0%');
    document.querySelector('#send_textarea').style.setProperty('--progDone', '0');
    document.querySelector('#form_sheld').classList.remove('script_success');
    document.querySelector('#form_sheld').classList.remove('script_error');
    document.querySelector('#form_sheld').classList.remove('script_aborted');
    await delay(1);
    document.querySelector('#send_textarea').style.transition = null;
}
/**
 * Debounced version of clearCommandProgress.
 */
const clearCommandProgressDebounced = debounce(clearCommandProgress);

/**
 * @typedef ExecuteSlashCommandsOptions
 * @prop {boolean} [handleParserErrors] (true) Whether to handle parser errors (show toast on error) or throw.
 * @prop {SlashCommandScope} [scope] (null) The scope to be used when executing the commands.
 * @prop {boolean} [handleExecutionErrors] (false) Whether to handle execution errors (show toast on error) or throw
 * @prop {{[id:PARSER_FLAG]:boolean}} [parserFlags] (null) Parser flags to apply
 * @prop {SlashCommandAbortController} [abortController] (null) Controller used to abort or pause command execution
 * @prop {(done:number, total:number)=>void} [onProgress] (null) Callback to handle progress events
 */

/**
 * @typedef ExecuteSlashCommandsOnChatInputOptions
 * @prop {SlashCommandScope} [scope] (null) The scope to be used when executing the commands.
 * @prop {{[id:PARSER_FLAG]:boolean}} [parserFlags] (null) Parser flags to apply
 * @prop {boolean} [clearChatInput] (false) Whether to clear the chat input textarea
 */

/**
 * Execute slash commands while showing progress indicator and pause/stop buttons on
 * chat input.
 * @param {string} text Slash command text
 * @param {ExecuteSlashCommandsOnChatInputOptions} options
 */
export async function executeSlashCommandsOnChatInput(text, options = {}) {
    if (isExecutingCommandsFromChatInput) return null;

    options = Object.assign({
        scope: null,
        parserFlags: null,
        clearChatInput: false,
    }, options);

    isExecutingCommandsFromChatInput = true;
    commandsFromChatInputAbortController?.abort('processCommands was called');
    activateScriptButtons();

    /**@type {HTMLTextAreaElement}*/
    const ta = document.querySelector('#send_textarea');

    if (options.clearChatInput) {
        ta.value = '';
        ta.dispatchEvent(new Event('input', { bubbles: true }));
    }

    document.querySelector('#send_textarea').style.setProperty('--prog', '0%');
    document.querySelector('#send_textarea').style.setProperty('--progDone', '0');
    document.querySelector('#form_sheld').classList.remove('script_success');
    document.querySelector('#form_sheld').classList.remove('script_error');
    document.querySelector('#form_sheld').classList.remove('script_aborted');

    /**@type {SlashCommandClosureResult} */
    let result = null;
    try {
        commandsFromChatInputAbortController = new SlashCommandAbortController();
        result = await executeSlashCommandsWithOptions(text, {
            abortController: commandsFromChatInputAbortController,
            onProgress: (done, total) => ta.style.setProperty('--prog', `${done / total * 100}%`),
            parserFlags: options.parserFlags,
            scope: options.scope,
        });
        if (commandsFromChatInputAbortController.signal.aborted) {
            document.querySelector('#form_sheld').classList.add('script_aborted');
        } else {
            document.querySelector('#form_sheld').classList.add('script_success');
        }
    } catch (e) {
        document.querySelector('#form_sheld').classList.add('script_error');
        result = new SlashCommandClosureResult();
        result.isError = true;
        result.errorMessage = e.message || 'An unknown error occurred';
        if (e.cause !== 'abort') {
            toastr.error(result.errorMessage);
        }
    } finally {
        delay(1000).then(() => clearCommandProgressDebounced());

        commandsFromChatInputAbortController = null;
        deactivateScriptButtons();
        isExecutingCommandsFromChatInput = false;
    }
    return result;
}

/**
 *
 * @param {string} text Slash command text
 * @param {ExecuteSlashCommandsOptions} [options]
 * @returns {Promise<SlashCommandClosureResult>}
 */
async function executeSlashCommandsWithOptions(text, options = {}) {
    if (!text) {
        return null;
    }
    options = Object.assign({
        handleParserErrors: true,
        scope: null,
        handleExecutionErrors: false,
        parserFlags: null,
        abortController: null,
        onProgress: null,
    }, options);

    let closure;
    try {
        closure = parser.parse(text, true, options.parserFlags, options.abortController ?? new SlashCommandAbortController());
        closure.scope.parent = options.scope;
        closure.onProgress = options.onProgress;
    } catch (e) {
        if (options.handleParserErrors && e instanceof SlashCommandParserError) {
            /**@type {SlashCommandParserError}*/
            const ex = e;
            const toast = `
                <div>${ex.message}</div>
                <div>Line: ${ex.line} Column: ${ex.column}</div>
                <pre style="text-align:left;">${ex.hint}</pre>
                `;
            const clickHint = '<p>Click to see details</p>';
            toastr.error(
                `${toast}${clickHint}`,
                'SlashCommandParserError',
                { escapeHtml: false, timeOut: 10000, onclick: () => callPopup(toast, 'text') },
            );
            const result = new SlashCommandClosureResult();
            return result;
        } else {
            throw e;
        }
    }

    try {
        const result = await closure.execute();
        if (result.isAborted && !result.isQuietlyAborted) {
            toastr.warning(result.abortReason, 'Command execution aborted');
            closure.abortController.signal.isQuiet = true;
        }
        return result;
    } catch (e) {
        if (options.handleExecutionErrors) {
            toastr.error(e.message);
            const result = new SlashCommandClosureResult();
            result.isError = true;
            result.errorMessage = e.message;
            return result;
        } else {
            throw e;
        }
    }
}
/**
 * Executes slash commands in the provided text
 * @deprecated Use executeSlashCommandWithOptions instead
 * @param {string} text Slash command text
 * @param {boolean} handleParserErrors Whether to handle parser errors (show toast on error) or throw
 * @param {SlashCommandScope} scope The scope to be used when executing the commands.
 * @param {boolean} handleExecutionErrors Whether to handle execution errors (show toast on error) or throw
 * @param {{[id:PARSER_FLAG]:boolean}} parserFlags Parser flags to apply
 * @param {SlashCommandAbortController} abortController Controller used to abort or pause command execution
 * @param {(done:number, total:number)=>void} onProgress Callback to handle progress events
 * @returns {Promise<SlashCommandClosureResult>}
 */
async function executeSlashCommands(text, handleParserErrors = true, scope = null, handleExecutionErrors = false, parserFlags = null, abortController = null, onProgress = null) {
    return executeSlashCommandsWithOptions(text, {
        handleParserErrors,
        scope,
        handleExecutionErrors,
        parserFlags,
        abortController,
        onProgress,
    });
}

/**
 *
 * @param {HTMLTextAreaElement} textarea The textarea to receive autocomplete
 * @param {Boolean} isFloating Whether to show the auto complete as a floating window (e.g., large QR editor)
 */
export async function setSlashCommandAutoComplete(textarea, isFloating = false) {
    function canUseNegativeLookbehind() {
        try {
            new RegExp('(?<!_)');
            return true;
        } catch (e) {
            return false;
        }
    }

    if (!canUseNegativeLookbehind()) {
        console.warn('Cannot use negative lookbehind in this browser');
        return;
    }

    const parser = new SlashCommandParser();
    const ac = new AutoComplete(
        textarea,
        () => ac.text[0] == '/',
        async (text, index) => await parser.getNameAt(text, index),
        isFloating,
    );
}
/**@type {HTMLTextAreaElement} */
const sendTextarea = document.querySelector('#send_textarea');
setSlashCommandAutoComplete(sendTextarea);
sendTextarea.addEventListener('input', () => {
    if (sendTextarea.value[0] == '/') {
        sendTextarea.style.fontFamily = 'monospace';
    } else {
        sendTextarea.style.fontFamily = null;
    }
});<|MERGE_RESOLUTION|>--- conflicted
+++ resolved
@@ -2685,7 +2685,7 @@
         name = name2;
     }
 
-    const insertAt = Number(resolveVariable(args.at));
+    const insertAt = Number(args.at);
     const insertAtDepth = (!isNaN(insertAt) && insertAt >= 0 && insertAt <= chat.length) ? insertAt : null;
 
     // Requires a regex check after the slash command is pushed to output
@@ -2740,15 +2740,8 @@
         },
     }];
 
-<<<<<<< HEAD
     if (insertAtDepth) {
         chat.splice(insertAtDepth, 0, message);
-=======
-    const insertAt = Number(args.at);
-
-    if (!isNaN(insertAt) && insertAt >= 0 && insertAt <= chat.length) {
-        chat.splice(insertAt, 0, message);
->>>>>>> a287ccfc
         await saveChatConditional();
         await eventSource.emit(event_types.MESSAGE_RECEIVED, insertAtDepth);
         await reloadCurrentChat();
