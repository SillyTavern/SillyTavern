import {
    characters,
    saveSettingsDebounced,
    this_chid,
    callPopup,
    menu_type,
    updateVisibleDivs,
    getCharacters,
<<<<<<< HEAD
    getSettings
=======
    updateCharacterCount,
>>>>>>> d5c38077
} from "../script.js";

import { selected_group } from "./group-chats.js";

export {
    tags,
    tag_map,
    loadTagsSettings,
    printTagFilters,
    isElementTagged,
    getTagsList,
    appendTagToList,
    createTagMapFromList,
    renameTagKey,
    importTags,
};

const random_id = () => Math.round(Date.now() * Math.random()).toString();
const TAG_LOGIC_AND = true; // switch to false to use OR logic for combining tags
const CHARACTER_SELECTOR = '#rm_print_characters_block > div';
const GROUP_MEMBER_SELECTOR = '#rm_group_add_members > div';
const CHARACTER_FILTER_SELECTOR = '#rm_characters_block .rm_tag_filter';
const GROUP_FILTER_SELECTOR = '#rm_group_chats_block .rm_tag_filter';

function getCharacterSelector(listSelector) {
    if ($(listSelector).is(GROUP_FILTER_SELECTOR)) {
        return GROUP_MEMBER_SELECTOR;
    }

    return CHARACTER_SELECTOR;
}

export const tag_filter_types = {
    character: 0,
    group_member: 1,
};

const ACTIONABLE_TAGS = {

    FAV: { id: 1, name: 'Show only favorites', color: 'rgba(255, 255, 0, 0.5)', action: applyFavFilter, icon: 'fa-solid fa-star', class: 'filterByFavorites' },
    GROUP: { id: 0, name: 'Show only groups', color: 'rgba(100, 100, 100, 0.5)', action: filterByGroups, icon: 'fa-solid fa-users', class: 'filterByGroups' },
    HINT: { id: 3, name: 'Show Tag List', color: 'rgba(150, 100, 100, 0.5)', action: onTagListHintClick, icon: 'fa-solid fa-tags', class: 'showTagList' },
}

const InListActionable = {
    VIEW: { id: 2, name: 'Manage tags', color: 'rgba(150, 100, 100, 0.5)', action: onViewTagsListClick, icon: 'fa-solid fa-gear' },
}

const DEFAULT_TAGS = [
    { id: random_id(), name: "Plain Text" },
    { id: random_id(), name: "OpenAI" },
    { id: random_id(), name: "W++" },
    { id: random_id(), name: "Boostyle" },
    { id: random_id(), name: "PList" },
    { id: random_id(), name: "AliChat" },
];

let tags = [];
let tag_map = {};

function applyFavFilter(characterSelector) {
    const isSelected = $(this).hasClass('selected');
    const displayFavoritesOnly = !isSelected;

    $(this).toggleClass('selected', displayFavoritesOnly);
    $(characterSelector).removeClass('hiddenByFav');

    $(characterSelector).each(function () {
        if (displayFavoritesOnly) {
            if ($(this).find(".ch_fav").length !== 0) {
                const shouldBeDisplayed = $(this).find(".ch_fav").val().toLowerCase().includes(true);
                $(this).toggleClass('hiddenByFav', !shouldBeDisplayed);
            }
        }

    });
    updateCharacterCount(characterSelector);
    updateVisibleDivs('#rm_print_characters_block', true);
}

function filterByGroups(characterSelector) {
    const isSelected = $(this).hasClass('selected');
    const displayGroupsOnly = !isSelected;
    $(this).toggleClass('selected', displayGroupsOnly);
    $(characterSelector).removeClass('hiddenByGroup');

    $(characterSelector).each((_, element) => {
        $(element).toggleClass('hiddenByGroup', displayGroupsOnly && !$(element).hasClass('group_select'));
    });
    updateCharacterCount(characterSelector);
    updateVisibleDivs('#rm_print_characters_block', true);
}

function loadTagsSettings(settings) {
    tags = settings.tags !== undefined ? settings.tags : DEFAULT_TAGS;
    tag_map = settings.tag_map !== undefined ? settings.tag_map : Object.create(null);
}

function renameTagKey(oldKey, newKey) {
    const value = tag_map[oldKey];
    tag_map[newKey] = value || [];
    delete tag_map[oldKey];
    saveSettingsDebounced();
}

function createTagMapFromList(listElement, key) {
    const tagIds = [...($(listElement).find(".tag").map((_, el) => $(el).attr("id")))];
    tag_map[key] = tagIds;
    saveSettingsDebounced();
}

function getTagsList(key) {
    if (!Array.isArray(tag_map[key])) {
        tag_map[key] = [];
        return [];
    }

    return tag_map[key]
        .map(x => tags.find(y => y.id === x))
        .filter(x => x)
        .sort((a, b) => a.name.localeCompare(b.name));
}

function getInlineListSelector() {
    if (selected_group && menu_type === "group_edit") {
        return `.group_select[grid="${selected_group}"] .tags`;
    }

    if (this_chid && menu_type === "character_edit") {
        return `.character_select[chid="${this_chid}"] .tags`;
    }

    return null;
}

function getTagKey() {
    if (selected_group && menu_type === "group_edit") {
        return selected_group;
    }

    if (this_chid && menu_type === "character_edit") {
        return characters[this_chid].avatar;
    }

    return null;
}

function addTagToMap(tagId) {
    const key = getTagKey();

    if (!key) {
        return;
    }

    if (!Array.isArray(tag_map[key])) {
        tag_map[key] = [tagId];
    }
    else {
        tag_map[key].push(tagId);
    }
}

function removeTagFromMap(tagId) {
    const key = getTagKey();

    if (!key) {
        return;
    }

    if (!Array.isArray(tag_map[key])) {
        tag_map[key] = [];
    }
    else {
        const indexOf = tag_map[key].indexOf(tagId);
        tag_map[key].splice(indexOf, 1);
    }
}

function findTag(request, resolve, listSelector) {
    const skipIds = [...($(listSelector).find(".tag").map((_, el) => $(el).attr("id")))];
    const haystack = tags.filter(t => !skipIds.includes(t.id)).map(t => t.name).sort();
    const needle = request.term.toLowerCase();
    const hasExactMatch = haystack.findIndex(x => x.toLowerCase() == needle) !== -1;
    const result = haystack.filter(x => x.toLowerCase().includes(needle));

    if (request.term && !hasExactMatch) {
        result.unshift(request.term);
    }

    resolve(result);
}

function selectTag(event, ui, listSelector) {
    let tagName = ui.item.value;
    let tag = tags.find(t => t.name === tagName);

    // create new tag if it doesn't exist
    if (!tag) {
        tag = createNewTag(tagName);
    }

    // unfocus and clear the input
    $(event.target).val("").trigger('blur');

    // add tag to the UI and internal map
    appendTagToList(listSelector, tag, { removable: true });
    appendTagToList(getInlineListSelector(), tag, { removable: false });
    addTagToMap(tag.id);
    saveSettingsDebounced();
    printTagFilters(tag_filter_types.character);
    printTagFilters(tag_filter_types.group_member);

    // need to return false to keep the input clear
    return false;
}

function getExistingTags(new_tags) {
    let existing_tags = [];
    for (let tag of new_tags) {
        let foundTag = tags.find(t => t.name.toLowerCase() === tag.toLowerCase())
        if (foundTag) {
            existing_tags.push(foundTag.name);
        }
    }
    return existing_tags
}


async function importTags(imported_char) {
    let imported_tags = imported_char.tags.filter(t => t !== "ROOT" && t !== "TAVERN");
    let existingTags = await getExistingTags(imported_tags);
    //make this case insensitive
    let newTags = imported_tags.filter(t => !existingTags.some(existingTag => existingTag.toLowerCase() === t.toLowerCase()));
    let selected_tags = "";
    const existingTagsString = existingTags.length ? (': ' + existingTags.join(', ')) : '';
    if (newTags.length === 0) {
        await callPopup(`<h3>Importing Tags</h3><p>${existingTags.length} existing tags have been found${existingTagsString}.</p>`, 'text');
    } else {
        selected_tags = await callPopup(`<h3>Importing Tags</h3><p>${existingTags.length} existing tags have been found${existingTagsString}.</p><p>The following ${newTags.length} new tags will be imported.</p>`, 'input', newTags.join(', '));
    }
    selected_tags = existingTags.concat(selected_tags.split(','));
    selected_tags = selected_tags.map(t => t.trim()).filter(t => t !== "");
    //Anti-troll measure
    if (selected_tags.length > 15) {
        selected_tags = selected_tags.slice(0, 15);
    }
    for (let tagName of selected_tags) {
        console.log('tagName', tagName);
        let tag = tags.find(t => t.name === tagName);
        console.log('tag', tag);

        if (!tag) {
            tag = createNewTag(tagName);
            console.log('created tag', tag);
        }

        addTagToMap(tag.id);
        //check if the tag is already in the character's tag map
        if (!tag_map[imported_char.avatar].includes(tag.id)) {
            tag_map[imported_char.avatar].push(tag.id);
            console.log('added tag to map', tag, imported_char.name);
        }
            
    };
    saveSettingsDebounced();
    await getCharacters();
    await getSettings();
    printTagFilters(tag_filter_types.character);
    printTagFilters(tag_filter_types.group_member);

    // need to return false to keep the input clear
    return false;
}


function createNewTag(tagName) {
    const tag = {
        id: random_id(),
        name: tagName,
        color: '',
    };
    tags.push(tag);
    return tag;
}

function appendTagToList(listElement, tag, { removable, selectable, action, isGeneralList }) {
    if (!listElement) {
        return;
    }

    const characterSelector = getCharacterSelector($(listElement));

    let tagElement = $('#tag_template .tag').clone();
    tagElement.attr('id', tag.id);

    tagElement.css('color', 'var(--SmartThemeBodyColor)');
    tagElement.css('background-color', tag.color);

    tagElement.find('.tag_name').text(tag.name);
    const removeButton = tagElement.find(".tag_remove");
    removable ? removeButton.show() : removeButton.hide();

    if (tag.class) {
        tagElement.addClass(tag.class);
    }

    if (tag.icon) {
        tagElement.find('.tag_name').text('').attr('title', tag.name).addClass(tag.icon);
    }

    if (tag.excluded) {
        isGeneralList ? $(tagElement).addClass('excluded') : $(listElement).parent().parent().addClass('hiddenByTag');
    }

    if (selectable) {
        tagElement.on('click', () => onTagFilterClick.bind(tagElement)(listElement, characterSelector));
    }

    if (action) {
        tagElement.on('click', () => action.bind(tagElement)(characterSelector));
        tagElement.addClass('actionable');
    }
    if (action && tag.id === 2) {
        tagElement.addClass('innerActionable hidden');
    }

    $(listElement).append(tagElement);
}

function onTagFilterClick(listElement, characterSelector) { 
    let excludeTag;
    if ($(this).hasClass('selected')) {
        $(this).removeClass('selected');
        $(this).addClass('excluded');
        excludeTag = true
    }
    else if ($(this).hasClass('excluded')) {
        $(this).removeClass('excluded');
        excludeTag = false;
    }
    else {
        $(this).addClass('selected');
    }

    // Manual undefined check required for three-state boolean
    if (excludeTag !== undefined) {
        const tagId = $(this).attr('id');
        const existingTag = tags.find((tag) => tag.id === tagId);
        if (existingTag) {
            existingTag.excluded = excludeTag;

            saveSettingsDebounced();
        }
    }

    // TODO: Overhaul this somehow to use settings tag IDs instead
    const tagIds = [...($(listElement).find(".tag.selected:not(.actionable)").map((_, el) => $(el).attr("id")))];
    const excludedTagIds = [...($(listElement).find(".tag.excluded:not(.actionable)").map((_, el) => $(el).attr("id")))];
    $(characterSelector).each((_, element) => applyFilterToElement(tagIds, excludedTagIds, element));
    updateCharacterCount(characterSelector);
    updateVisibleDivs('#rm_print_characters_block', true);
}

function applyFilterToElement(tagIds, excludedTagIds, element) {
    const tagFlags = tagIds.map(tagId => isElementTagged(element, tagId));
    const trueFlags = tagFlags.filter(x => x);
    const isTagged = TAG_LOGIC_AND ? tagFlags.length === trueFlags.length : trueFlags.length > 0;

    const excludedTagFlags = excludedTagIds.map(tagId => isElementTagged(element, tagId));
    const isExcluded = excludedTagFlags.includes(true);

    if (isExcluded) {
        $(element).addClass('hiddenByTag');
    } else if (tagIds.length > 0 && !isTagged) {
        $(element).addClass('hiddenByTag');
    } else {
        $(element).removeClass('hiddenByTag');
    }
}

function isElementTagged(element, tagId) {
    const isGroup = $(element).hasClass('group_select');
    const isCharacter = $(element).hasClass('character_select') || $(element).hasClass('group_member');
    const idAttr = isGroup ? 'grid' : 'chid';
    const elementId = $(element).attr(idAttr);
    const lookupValue = isCharacter ? characters[elementId].avatar : elementId;
    const isTagged = Array.isArray(tag_map[lookupValue]) && tag_map[lookupValue].includes(tagId);
    return isTagged;
}

function clearTagsFilter(characterSelector) {
    $('.rm_tag_filter .tag').removeClass('selected');
    $(characterSelector).removeClass('hiddenByTag');
}

function printTagFilters(type = tag_filter_types.character) {
    const FILTER_SELECTOR = type === tag_filter_types.character ? CHARACTER_FILTER_SELECTOR : GROUP_FILTER_SELECTOR;
    const selectedTagIds = [...($(FILTER_SELECTOR).find(".tag.selected").map((_, el) => $(el).attr("id")))];
    $(FILTER_SELECTOR).empty();
    const characterTagIds = Object.values(tag_map).flat();
    const tagsToDisplay = tags
        .filter(x => characterTagIds.includes(x.id))
        .sort((a, b) => a.name.localeCompare(b.name));

    for (const tag of Object.values(ACTIONABLE_TAGS)) {
        appendTagToList(FILTER_SELECTOR, tag, { removable: false, selectable: false, action: tag.action, isGeneralList: true });
    }

    $(FILTER_SELECTOR).find('.actionable').last().addClass('margin-right-10px');

    for (const tag of Object.values(InListActionable)) {
        appendTagToList(FILTER_SELECTOR, tag, { removable: false, selectable: false, action: tag.action, isGeneralList: true });
    }
    for (const tag of tagsToDisplay) {
        appendTagToList(FILTER_SELECTOR, tag, { removable: false, selectable: true, isGeneralList: true });
    }

    for (const tagId of selectedTagIds) {
        $(`${FILTER_SELECTOR} .tag[id="${tagId}"]`).trigger('click');
    }
}

function onTagRemoveClick(event) {
    event.stopPropagation();
    const tag = $(this).closest(".tag");
    const tagId = tag.attr("id");
    tag.remove();
    removeTagFromMap(tagId);
    $(`${getInlineListSelector()} .tag[id="${tagId}"]`).remove();

    printTagFilters(tag_filter_types.character);
    printTagFilters(tag_filter_types.group_member);
    saveSettingsDebounced();
}

function onTagInput(event) {
    let val = $(this).val();
    if (tags.find(t => t.name === val)) return;
    $(this).autocomplete("search", val);
}

function onTagInputFocus() {
    $(this).autocomplete('search', $(this).val());
}

function onCharacterCreateClick() {
    $("#tagList").empty();
}

function onGroupCreateClick() {
    $("#groupTagList").empty();
    printTagFilters(tag_filter_types.character);
    printTagFilters(tag_filter_types.group_member);
}

export function applyTagsOnCharacterSelect() {
    //clearTagsFilter();
    const chid = Number($(this).attr('chid'));
    const key = characters[chid].avatar;
    const tags = getTagsList(key);

    $("#tagList").empty();

    for (const tag of tags) {
        appendTagToList("#tagList", tag, { removable: true });
    }
}

function applyTagsOnGroupSelect() {
    //clearTagsFilter();
    const key = $(this).attr('grid');
    const tags = getTagsList(key);

    $("#groupTagList").empty();
    printTagFilters(tag_filter_types.character);
    printTagFilters(tag_filter_types.group_member);

    for (const tag of tags) {
        appendTagToList("#groupTagList", tag, { removable: true });
    }
}

function createTagInput(inputSelector, listSelector) {
    $(inputSelector)
        .autocomplete({
            source: (i, o) => findTag(i, o, listSelector),
            select: (e, u) => selectTag(e, u, listSelector),
            minLength: 0,
        })
        .focus(onTagInputFocus); // <== show tag list on click
}

function onViewTagsListClick() {
    $('#dialogue_popup').addClass('large_dialogue_popup');
    const list = document.createElement('div');
    const everything = Object.values(tag_map).flat();
    $(list).append('<h3>Tags</h3><i>Click on the tag name to edit it.</i><br>');
    $(list).append('<i>Click on color box to assign new color.</i><br><br>');

    for (const tag of tags) {
        const count = everything.filter(x => x == tag.id).length;
        const template = $('#tag_view_template .tag_view_item').clone();
        template.attr('id', tag.id);
        template.find('.tag_view_counter_value').text(count);
        template.find('.tag_view_name').text(tag.name);
        template.find('.tag_view_name').addClass('tag');
        template.find('.tag_view_name').css('background-color', tag.color);
        const colorPickerId = tag.id + "-tag-color";
        template.find('.tagColorPickerHolder').html(
            `<toolcool-color-picker id="${colorPickerId}" color="${tag.color}" class="tag-color"></toolcool-color-picker>`
        );

        template.find('.tag-color').attr('id', colorPickerId);
        list.appendChild(template.get(0));

        setTimeout(function () {
            document.querySelector(`.tag-color[id="${colorPickerId}"`).addEventListener('change', (evt) => {
                onTagColorize(evt);
            });
        }, 100);

        $(colorPickerId).color = tag.color;

    }
    callPopup(list.outerHTML, 'text');
}

function onTagDeleteClick() {
    if (!confirm("Are you sure?")) {
        return;
    }

    const id = $(this).closest('.tag_view_item').attr('id');
    for (const key of Object.keys(tag_map)) {
        tag_map[key] = tag_map[key].filter(x => x.id !== id);
    }
    const index = tags.findIndex(x => x.id === id);
    tags.splice(index, 1);
    $(`.tag[id="${id}"]`).remove();
    $(`.tag_view_item[id="${id}"]`).remove();
    saveSettingsDebounced();
}

function onTagRenameInput() {
    const id = $(this).closest('.tag_view_item').attr('id');
    const newName = $(this).text();
    const tag = tags.find(x => x.id === id);
    tag.name = newName;
    $(`.tag[id="${id}"] .tag_name`).text(newName);
    saveSettingsDebounced();
}

function onTagColorize(evt) {
    console.debug(evt);
    const id = $(evt.target).closest('.tag_view_item').attr('id');
    const newColor = evt.detail.rgba;
    $(evt.target).parent().parent().find('.tag_view_name').css('background-color', newColor);
    $(`.tag[id="${id}"]`).css('background-color', newColor);
    const tag = tags.find(x => x.id === id);
    tag.color = newColor;
    console.debug(tag);
    saveSettingsDebounced();
}

function onTagListHintClick() {
    console.log($(this));
    $(this).toggleClass('selected');
    $(this).siblings(".tag:not(.actionable)").toggle(100);
    $(this).siblings(".innerActionable").toggleClass('hidden');
}

$(document).ready(() => {
    createTagInput('#tagInput', '#tagList');
    createTagInput('#groupTagInput', '#groupTagList');

    $(document).on("click", "#rm_button_create", onCharacterCreateClick);
    $(document).on("click", "#rm_button_group_chats", onGroupCreateClick);
    $(document).on("click", ".character_select", applyTagsOnCharacterSelect);
    $(document).on("click", ".group_select", applyTagsOnGroupSelect);
    $(document).on("click", ".tag_remove", onTagRemoveClick);
    $(document).on("input", ".tag_input", onTagInput);
    $(document).on("click", ".tags_view", onViewTagsListClick);
    $(document).on("click", ".tag_delete", onTagDeleteClick);
    $(document).on("input", ".tag_view_name", onTagRenameInput);
});<|MERGE_RESOLUTION|>--- conflicted
+++ resolved
@@ -6,11 +6,8 @@
     menu_type,
     updateVisibleDivs,
     getCharacters,
-<<<<<<< HEAD
-    getSettings
-=======
+    getSettings,
     updateCharacterCount,
->>>>>>> d5c38077
 } from "../script.js";
 
 import { selected_group } from "./group-chats.js";
