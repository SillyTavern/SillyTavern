import {
    characters,
    saveSettingsDebounced,
    this_chid,
    callPopup,
    menu_type,
    entitiesFilter,
    printCharactersDebounced,
    buildAvatarList,
    eventSource,
    event_types,
    DEFAULT_PRINT_TIMEOUT,
} from '../script.js';
// eslint-disable-next-line no-unused-vars
import { FILTER_TYPES, FILTER_STATES, DEFAULT_FILTER_STATE, isFilterState, FilterHelper } from './filters.js';

import { groupCandidatesFilter, groups, select_group_chats, selected_group } from './group-chats.js';
import { download, onlyUnique, parseJsonFile, uuidv4, getSortableDelay, flashHighlight, equalsIgnoreCaseAndAccents, includesIgnoreCaseAndAccents, removeFromArray, getFreeName, debounce } from './utils.js';
import { power_user } from './power-user.js';
import { SlashCommandParser } from './slash-commands/SlashCommandParser.js';
import { SlashCommand } from './slash-commands/SlashCommand.js';
import { ARGUMENT_TYPE, SlashCommandArgument, SlashCommandNamedArgument } from './slash-commands/SlashCommandArgument.js';
<<<<<<< HEAD
import { isMobile } from './RossAscends-mods.js';
import { POPUP_RESULT, POPUP_TYPE, callGenericPopup } from './popup.js';
import { debounce_timeout } from './constants.js';
import { INTERACTABLE_CONTROL_CLASS } from './keyboard.js';
=======
import { SlashCommandEnumValue } from './slash-commands/SlashCommandEnumValue.js';
import { SlashCommandExecutor } from './slash-commands/SlashCommandExecutor.js';
>>>>>>> 5ed4bd87

export {
    TAG_FOLDER_TYPES,
    TAG_FOLDER_DEFAULT_TYPE,
    tags,
    tag_map,
    filterByTagState,
    isBogusFolder,
    isBogusFolderOpen,
    chooseBogusFolder,
    getTagBlock,
    loadTagsSettings,
    printTagFilters,
    getTagsList,
    printTagList,
    appendTagToList,
    createTagMapFromList,
    renameTagKey,
    importTags,
    sortTags,
    compareTagsForSort,
    removeTagFromMap,
};

/** @typedef {import('../script.js').Character} Character */

const CHARACTER_FILTER_SELECTOR = '#rm_characters_block .rm_tag_filter';
const GROUP_FILTER_SELECTOR = '#rm_group_chats_block .rm_tag_filter';
const TAG_TEMPLATE = $('#tag_template .tag');
const FOLDER_TEMPLATE = $('#bogus_folder_template .bogus_folder_select');
const VIEW_TAG_TEMPLATE = $('#tag_view_template .tag_view_item');

function getFilterHelper(listSelector) {
    return $(listSelector).is(GROUP_FILTER_SELECTOR) ? groupCandidatesFilter : entitiesFilter;
}

export const tag_filter_types = {
    character: 0,
    group_member: 1,
};

/**
 * @type {{ FAV: Tag, GROUP: Tag, FOLDER: Tag, VIEW: Tag, HINT: Tag, UNFILTER: Tag }}
 * A collection of global actional tags for the filter panel
 * */
const ACTIONABLE_TAGS = {
    FAV: { id: '1', sort_order: 1, name: 'Show only favorites', color: 'rgba(255, 255, 0, 0.5)', action: filterByFav, icon: 'fa-solid fa-star', class: 'filterByFavorites' },
    GROUP: { id: '0', sort_order: 2, name: 'Show only groups', color: 'rgba(100, 100, 100, 0.5)', action: filterByGroups, icon: 'fa-solid fa-users', class: 'filterByGroups' },
    FOLDER: { id: '4', sort_order: 3, name: 'Show only folders', color: 'rgba(120, 120, 120, 0.5)', action: filterByFolder, icon: 'fa-solid fa-folder-plus', class: 'filterByFolder' },
    VIEW: { id: '2', sort_order: 4, name: 'Manage tags', color: 'rgba(150, 100, 100, 0.5)', action: onViewTagsListClick, icon: 'fa-solid fa-gear', class: 'manageTags' },
    HINT: { id: '3', sort_order: 5, name: 'Show Tag List', color: 'rgba(150, 100, 100, 0.5)', action: onTagListHintClick, icon: 'fa-solid fa-tags', class: 'showTagList' },
    UNFILTER: { id: '5', sort_order: 6, name: 'Clear all filters', action: onClearAllFiltersClick, icon: 'fa-solid fa-filter-circle-xmark', class: 'clearAllFilters' },
};

/** @type {{[key: string]: Tag}} An optional list of actionables that can be utilized by extensions */
const InListActionable = {
};

/** @type {Tag[]} A list of default tags */
const DEFAULT_TAGS = [
    { id: uuidv4(), name: 'Plain Text', create_date: Date.now() },
    { id: uuidv4(), name: 'OpenAI', create_date: Date.now() },
    { id: uuidv4(), name: 'W++', create_date: Date.now() },
    { id: uuidv4(), name: 'Boostyle', create_date: Date.now() },
    { id: uuidv4(), name: 'PList', create_date: Date.now() },
    { id: uuidv4(), name: 'AliChat', create_date: Date.now() },
];

/**
 * @typedef FolderType Bogus folder type
 * @property {string} icon - The icon as a string representation / character
 * @property {string} class - The class to apply to the folder type element
 * @property {string} [fa_icon] - Optional font-awesome icon class representing the folder type element
 * @property {string} [tooltip] - Optional tooltip for the folder type element
 * @property {string} [color] - Optional color for the folder type element
 * @property {string} [size] - A string representation of the size that the folder type element should be
 */

/**
 * @type {{ OPEN: FolderType, CLOSED: FolderType, NONE: FolderType, [key: string]: FolderType }}
 * The list of all possible tag folder types
 */
const TAG_FOLDER_TYPES = {
    OPEN: { icon: '✔', class: 'folder_open', fa_icon: 'fa-folder-open', tooltip: 'Open Folder (Show all characters even if not selected)', color: 'green', size: '1' },
    CLOSED: { icon: '👁', class: 'folder_closed', fa_icon: 'fa-eye-slash', tooltip: 'Closed Folder (Hide all characters unless selected)', color: 'lightgoldenrodyellow', size: '0.7' },
    NONE: { icon: '✕', class: 'no_folder', tooltip: 'No Folder', color: 'red', size: '1' },
};
const TAG_FOLDER_DEFAULT_TYPE = 'NONE';

/**
 * @typedef {object} Tag - Object representing a tag
 * @property {string} id - The id of the tag (As a kind of has string. This is used whenever the tag is referenced or linked, as the name might change)
 * @property {string} name - The name of the tag
 * @property {string} [folder_type] - The bogus folder type of this tag (based on `TAG_FOLDER_TYPES`)
 * @property {string} [filter_state] - The saved state of the filter chosen of this tag (based on `FILTER_STATES`)
 * @property {number} [sort_order] - A custom integer representing the sort order if tags are sorted
 * @property {string} [color] - The background color of the tag
 * @property {string} [color2] - The foreground color of the tag
 * @property {number} [create_date] - A number representing the date when this tag was created
 *
 * @property {function} [action] - An optional function that gets executed when this tag is an actionable tag and is clicked on.
 * @property {string} [class] - An optional css class added to the control representing this tag when printed. Used for custom tags in the filters.
 * @property {string} [icon] - An optional css class of an icon representing this tag when printed. This will replace the tag name with the icon. Used for custom tags in the filters.
 * @property {string} [title] - An optional title for the tooltip of this tag. If there is no tooltip specified, and "icon" is chosen, the tooltip will be the "name" property.
 */

/**
 * An list of all tags that are available
 * @type {Tag[]}
 */
let tags = [];

/**
 * A map representing the key of an entity (character avatar, group id, etc) with a corresponding array of tags this entity has assigned. The array might not exist if no tags were assigned yet.
 * @type {{[identifier: string]: string[]?}}
 */
let tag_map = {};

/**
 * A cache of all cut-off tag lists that got expanded until the last reload. They will be printed expanded again.
 * It contains the key of the entity.
 * @type {string[]} ids
 */
let expanded_tags_cache = [];

/**
 * Applies the basic filter for the current state of the tags and their selection on an entity list.
 * @param {Array<Object>} entities List of entities for display, consisting of tags, characters and groups.
 * @param {Object} param1 Optional parameters, explained below.
 * @param {Boolean} [param1.globalDisplayFilters] When enabled, applies the final filter for the global list. Icludes filtering out entities in closed/hidden folders and empty folders.
 * @param {Object} [param1.subForEntity] When given an entity, the list of entities gets filtered specifically for that one as a "sub list", filtering out other tags, elements not tagged for this and hidden elements.
 * @param {Boolean} [param1.filterHidden] Optional switch with which filtering out hidden items (from closed folders) can be disabled.
 * @returns The filtered list of entities
 */
function filterByTagState(entities, { globalDisplayFilters = false, subForEntity = undefined, filterHidden = true } = {}) {
    const filterData = structuredClone(entitiesFilter.getFilterData(FILTER_TYPES.TAG));

    entities = entities.filter(entity => {
        if (entity.type === 'tag') {
            // Remove folders that are already filtered on
            if (filterData.selected.includes(entity.id) || filterData.excluded.includes(entity.id)) {
                return false;
            }
        }

        return true;
    });

    if (globalDisplayFilters) {
        // Prepare some data for caching and performance
        const closedFolders = entities.filter(x => x.type === 'tag' && TAG_FOLDER_TYPES[x.item.folder_type] === TAG_FOLDER_TYPES.CLOSED);

        entities = entities.filter(entity => {
            // Hide entities that are in a closed folder, unless that one is opened
            if (filterHidden && entity.type !== 'tag' && closedFolders.some(f => entitiesFilter.isElementTagged(entity, f.id) && !filterData.selected.includes(f.id))) {
                return false;
            }

            // Hide folders that have 0 visible sub entities after the first filtering round
            if (entity.type === 'tag') {
                return entity.entities.length > 0;
            }

            return true;
        });
    }

    if (subForEntity !== undefined && subForEntity.type === 'tag') {
        entities = filterTagSubEntities(subForEntity.item, entities, { filterHidden: filterHidden });
    }

    return entities;
}

/**
 * Filter a a list of entities based on a given tag, returning all entities that represent "sub entities"
 *
 * @param {Tag} tag - The to filter the entities for
 * @param {object[]} entities - The list of possible entities (tag, group, folder) that should get filtered
 * @param {object} param2 - optional parameteres
 * @param {boolean} [param2.filterHidden] - Whether hidden entities should be filtered out too
 * @returns {object[]} The filtered list of entities that apply to the given tag
 */
function filterTagSubEntities(tag, entities, { filterHidden = true } = {}) {
    const filterData = structuredClone(entitiesFilter.getFilterData(FILTER_TYPES.TAG));

    const closedFolders = entities.filter(x => x.type === 'tag' && TAG_FOLDER_TYPES[x.item.folder_type] === TAG_FOLDER_TYPES.CLOSED);

    entities = entities.filter(sub => {
        // Filter out all tags and and all who isn't tagged for this item
        if (sub.type === 'tag' || !entitiesFilter.isElementTagged(sub, tag.id)) {
            return false;
        }

        // Hide entities that are in a closed folder, unless the closed folder is opened or we display a closed folder
        if (filterHidden && sub.type !== 'tag' && TAG_FOLDER_TYPES[tag.folder_type] !== TAG_FOLDER_TYPES.CLOSED && closedFolders.some(f => entitiesFilter.isElementTagged(sub, f.id) && !filterData.selected.includes(f.id))) {
            return false;
        }

        return true;
    });

    return entities;
}

/**
 * Indicates whether a given tag is defined as a folder. Meaning it's neither undefined nor 'NONE'.
 *
 * @param {Tag} tag - The tag to check
 * @returns {boolean} Whether it's a tag folder
 */
function isBogusFolder(tag) {
    return tag?.folder_type !== undefined && tag.folder_type !== TAG_FOLDER_DEFAULT_TYPE;
}

/**
 * Indicates whether a user is currently in a bogus folder.
 *
 * @returns {boolean} If currently viewing a folder
 */
function isBogusFolderOpen() {
    const anyIsFolder = entitiesFilter.getFilterData(FILTER_TYPES.TAG)?.selected
        .map(tagId => tags.find(x => x.id === tagId))
        .some(isBogusFolder);

    return !!anyIsFolder;
}

/**
 * Function to be called when a specific tag/folder is chosen to "drill down".
 *
 * @param {*} source The jQuery element clicked when choosing the folder
 * @param {string} tagId The tag id that is behind the chosen folder
 * @param {boolean} remove Whether the given tag should be removed (otherwise it is added/chosen)
 */
function chooseBogusFolder(source, tagId, remove = false) {
    // If we are here via the 'back' action, we implicitly take the last filtered folder as one to remove
    const isBack = tagId === 'back';
    if (isBack) {
        const drilldown = $(source).closest('#rm_characters_block').find('.rm_tag_bogus_drilldown');
        const lastTag = drilldown.find('.tag:last').last();
        tagId = lastTag.attr('id');
        remove = true;
    }

    // Instead of manually updating the filter conditions, we just "click" on the filter tag
    // We search inside which filter block we are located in and use that one
    const FILTER_SELECTOR = ($(source).closest('#rm_characters_block') ?? $(source).closest('#rm_group_chats_block')).find('.rm_tag_filter');
    const tagElement = $(FILTER_SELECTOR).find(`.tag[id=${tagId}]`);

    toggleTagThreeState(tagElement, { stateOverride: !remove ? FILTER_STATES.SELECTED : DEFAULT_FILTER_STATE, simulateClick: true });
}

/**
 * Builds the tag block for the specified item.
 *
 * @param {Tag} tag The tag item
 * @param {*} entities The list ob sub items for this tag
 * @param {*} hidden A count of how many sub items are hidden
 * @returns The html for the tag block
 */
function getTagBlock(tag, entities, hidden = 0) {
    let count = entities.length;

    const tagFolder = TAG_FOLDER_TYPES[tag.folder_type];

    const template = FOLDER_TEMPLATE.clone();
    template.addClass(tagFolder.class);
    template.attr({ 'tagid': tag.id, 'id': `BogusFolder${tag.id}` });
    template.find('.avatar').css({ 'background-color': tag.color, 'color': tag.color2 }).attr('title', `[Folder] ${tag.name}`);
    template.find('.ch_name').text(tag.name).attr('title', `[Folder] ${tag.name}`);
    template.find('.bogus_folder_hidden_counter').text(hidden > 0 ? `${hidden} hidden` : '');
    template.find('.bogus_folder_counter').text(`${count} ${count != 1 ? 'characters' : 'character'}`);
    template.find('.bogus_folder_icon').addClass(tagFolder.fa_icon);

    // Fill inline character images
    buildAvatarList(template.find('.bogus_folder_avatars_block'), entities);

    return template;
}

/**
 * Applies the favorite filter to the character list.
 * @param {FilterHelper} filterHelper Instance of FilterHelper class.
 */
function filterByFav(filterHelper) {
    const state = toggleTagThreeState($(this));
    ACTIONABLE_TAGS.FAV.filter_state = state;
    filterHelper.setFilterData(FILTER_TYPES.FAV, state);
}

/**
 * Applies the "is group" filter to the character list.
 * @param {FilterHelper} filterHelper Instance of FilterHelper class.
 */
function filterByGroups(filterHelper) {
    const state = toggleTagThreeState($(this));
    ACTIONABLE_TAGS.GROUP.filter_state = state;
    filterHelper.setFilterData(FILTER_TYPES.GROUP, state);
}

/**
 * Applies the "only folder" filter to the character list.
 * @param {FilterHelper} filterHelper Instance of FilterHelper class.
 */
function filterByFolder(filterHelper) {
    if (!power_user.bogus_folders) {
        $('#bogus_folders').prop('checked', true).trigger('input');
        onViewTagsListClick();
        flashHighlight($('#tag_view_list .tag_as_folder, #tag_view_list .tag_folder_indicator'));
        return;
    }

    const state = toggleTagThreeState($(this));
    ACTIONABLE_TAGS.FOLDER.filter_state = state;
    filterHelper.setFilterData(FILTER_TYPES.FOLDER, state);
}

function loadTagsSettings(settings) {
    tags = settings.tags !== undefined ? settings.tags : DEFAULT_TAGS;
    tag_map = settings.tag_map !== undefined ? settings.tag_map : Object.create(null);
}

function renameTagKey(oldKey, newKey) {
    const value = tag_map[oldKey];
    tag_map[newKey] = value || [];
    delete tag_map[oldKey];
    saveSettingsDebounced();
}

function createTagMapFromList(listElement, key) {
    const tagIds = [...($(listElement).find('.tag').map((_, el) => $(el).attr('id')))];
    tag_map[key] = tagIds;
    saveSettingsDebounced();
}

/**
 * Gets a list of all tags for a given entity key.
 * If you have an entity, you can get it's key easily via `getTagKeyForEntity(entity)`.
 *
 * @param {string} key - The key for which to get tags via the tag map
 * @param {boolean} [sort=true] - Whether the tag list should be sorted
 * @returns {Tag[]} A list of tags
 */
function getTagsList(key, sort = true) {
    if (!Array.isArray(tag_map[key])) {
        tag_map[key] = [];
        return [];
    }

    const list = tag_map[key]
        .map(x => tags.find(y => y.id === x))
        .filter(x => x);
    if (sort) list.sort(compareTagsForSort);
    return list;
}

function getInlineListSelector() {
    if (selected_group && menu_type === 'group_edit') {
        return `.group_select[grid="${selected_group}"] .tags`;
    }

    if (this_chid && menu_type === 'character_edit') {
        return `.character_select[chid="${this_chid}"] .tags`;
    }

    return null;
}

/**
 * Gets the current tag key based on the currently selected character or group
 */
function getTagKey() {
    if (selected_group && menu_type === 'group_edit') {
        return selected_group;
    }

    if (this_chid !== undefined && menu_type === 'character_edit') {
        return characters[this_chid].avatar;
    }

    return null;
}

/**
 * Gets the tag key for any provided entity/id/key. If a valid tag key is provided, it just returns this.
 * Robust method to find a valid tag key for any entity.
 *
 * @param {object|number|string} entityOrKey An entity with id property (character, group, tag), or directly an id or tag key.
 * @returns {string|undefined} The tag key that can be found.
 */
export function getTagKeyForEntity(entityOrKey) {
    let x = entityOrKey;

    // If it's an object and has an 'id' property, we take this for further processing
    if (typeof x === 'object' && x !== null && 'id' in x) {
        x = x.id;
    }

    // Next lets check if its a valid character or character id, so we can swith it to its tag
    const character = characters.indexOf(x) >= 0 ? x : characters[x];
    if (character) {
        x = character.avatar;
    }

    // Uninitialized character tag map
    if (character && !(x in tag_map)) {
        tag_map[x] = [];
        return x;
    }

    // We should hopefully have a key now. Let's check
    if (x in tag_map) {
        return x;
    }

    // If none of the above, we cannot find a valid tag key
    return undefined;
}

/**
 * Checks for a tag key based on an entity for a given element.
 * It checks the given element and upwards parents for a set character id (chid) or group id (grid), and if there is any, returns its unique entity key.
 *
 * @param {JQuery<HTMLElement>|string} element - The element to search the entity id on
 * @returns {string|undefined} The tag key that can be found.
 */
export function getTagKeyForEntityElement(element) {
    if (typeof element === 'string') {
        element = $(element);
    }
    // Start with the given element and traverse up the DOM tree
    while (element.length && element.parent().length) {
        const grid = element.attr('grid');
        const chid = element.attr('chid');
        if (grid || chid) {
            const id = grid || chid;
            return getTagKeyForEntity(id);
        }

        // Move up to the parent element
        element = element.parent();
    }

    return undefined;
}

/**
 * Adds one or more tags to a given entity
 *
 * @param {Tag|Tag[]} tag - The tag or tags to add
 * @param {string|string[]} entityId - The entity or entities to add this tag to. Has to be the entity key (e.g. `addTagToEntity`).
 * @param {object} [options={}] - Optional arguments
 * @param {JQuery<HTMLElement>|string?} [options.tagListSelector=null] - An optional selector if a specific list should be updated with the new tag too (for example because the add was triggered for that function)
 * @param {PrintTagListOptions} [options.tagListOptions] - Optional parameters for printing the tag list. Can be set to be consistent with the expected behavior of tags in the list that was defined before.
 * @returns {boolean} Whether at least one tag was added
 */
export function addTagsToEntity(tag, entityId, { tagListSelector = null, tagListOptions = {} } = {}) {
    const tags = Array.isArray(tag) ? tag : [tag];
    const entityIds = Array.isArray(entityId) ? entityId : [entityId];

    let result = false;

    // Add tags to the map
    entityIds.forEach((id) => {
        tags.forEach((tag) => {
            result = addTagToMap(tag.id, id) || result;
        });
    });

    // Save and redraw
    printCharactersDebounced();
    saveSettingsDebounced();

    // We should manually add the selected tag to the print tag function, so we cover places where the tag list did not automatically include it
    tagListOptions.addTag = tags;

    // add tag to the UI and internal map - we reprint so sorting and new markup is done correctly
    if (tagListSelector) printTagList(tagListSelector, tagListOptions);
    const inlineSelector = getInlineListSelector();
    if (inlineSelector) {
        printTagList($(inlineSelector), tagListOptions);
    }

    return result;
}

/**
 * Removes a tag from a given entity
 * @param {Tag} tag - The tag to remove
 * @param {string|string[]} entityId - The entity to remove this tag from. Has to be the entity key (e.g. `addTagToEntity`). (Also allows multiple entities to be passed in)
 * @param {object} [options={}] - Optional arguments
 * @param {JQuery<HTMLElement>|string?} [options.tagListSelector=null] - An optional selector if a specific list should be updated with the tag removed too (for example because the add was triggered for that function)
 * @param {JQuery<HTMLElement>?} [options.tagElement=null] - Optionally a direct html element of the tag to be removed, so it can be removed from the UI
 * @returns {boolean} Whether at least one tag was removed
 */
export function removeTagFromEntity(tag, entityId, { tagListSelector = null, tagElement = null } = {}) {
    let result = false;
    // Remove tag from the map
    if (Array.isArray(entityId)) {
        entityId.forEach((id) => result = removeTagFromMap(tag.id, id) || result);
    } else {
        result = removeTagFromMap(tag.id, entityId);
    }

    // Save and redraw
    printCharactersDebounced();
    saveSettingsDebounced();

    // We don't reprint the lists, we can just remove the html elements from them.
    if (tagListSelector) {
        const $selector = (typeof tagListSelector === 'string') ? $(tagListSelector) : tagListSelector;
        $selector.find(`.tag[id="${tag.id}"]`).remove();
    }
    if (tagElement) tagElement.remove();
    $(`${getInlineListSelector()} .tag[id="${tag.id}"]`).remove();

    return result;
}

/**
 * Adds a tag from a given character. If no character is provided, adds it from the currently active one.
 * @param {string} tagId - The id of the tag
 * @param {string} characterId - The id/key of the character or group
 * @returns {boolean} Whether the tag was added or not
 */
function addTagToMap(tagId, characterId = null) {
    const key = characterId !== null && characterId !== undefined ? getTagKeyForEntity(characterId) : getTagKey();

    if (!key) {
        return false;
    }

    if (!Array.isArray(tag_map[key])) {
        tag_map[key] = [tagId];
        return true;
    }
    else {
        if (tag_map[key].includes(tagId))
            return false;

        tag_map[key].push(tagId);
        tag_map[key] = tag_map[key].filter(onlyUnique);
        return true;
    }
}

/**
 * Removes a tag from a given character. If no character is provided, removes it from the currently active one.
 * @param {string} tagId - The id of the tag
 * @param {string} characterId - The id/key of the character or group
 * @returns {boolean} Whether the tag was removed or not
 */
function removeTagFromMap(tagId, characterId = null) {
    const key = characterId !== null && characterId !== undefined ? getTagKeyForEntity(characterId) : getTagKey();

    if (!key) {
        return false;
    }

    if (!Array.isArray(tag_map[key])) {
        tag_map[key] = [];
        return false;
    }
    else {
        const indexOf = tag_map[key].indexOf(tagId);
        tag_map[key].splice(indexOf, 1);
        return indexOf !== -1;
    }
}

function findTag(request, resolve, listSelector) {
    const skipIds = [...($(listSelector).find('.tag').map((_, el) => $(el).attr('id')))];
    const haystack = tags.filter(t => !skipIds.includes(t.id)).sort(compareTagsForSort).map(t => t.name);
    const needle = request.term;
    const hasExactMatch = haystack.findIndex(x => equalsIgnoreCaseAndAccents(x, needle)) !== -1;
    const result = haystack.filter(x => includesIgnoreCaseAndAccents(x, needle));

    if (request.term && !hasExactMatch) {
        result.unshift(request.term);
    }

    resolve(result);
}

/**
 * Select a tag and add it to the list. This function is (mostly) used as an event handler for the tag selector control.
 *
 * @param {*} event - The event that fired on autocomplete select
 * @param {*} ui - An Object with label and value properties for the selected option
 * @param {*} listSelector - The selector of the list to print/add to
 * @param {object} param1 - Optional parameters for this method call
 * @param {PrintTagListOptions} [param1.tagListOptions] - Optional parameters for printing the tag list. Can be set to be consistent with the expected behavior of tags in the list that was defined before.
 * @returns {boolean} <c>false</c>, to keep the input clear
 */
function selectTag(event, ui, listSelector, { tagListOptions = {} } = {}) {
    let tagName = ui.item.value;
    let tag = getTag(tagName);

    // create new tag if it doesn't exist
    if (!tag) {
        tag = createNewTag(tagName);
    }

    // unfocus and clear the input
    $(event.target).val('').trigger('input');

    // Optional, check for multiple character ids being present.
    const characterData = event.target.closest('#bulk_tags_div')?.dataset.characters;
    const characterIds = characterData ? JSON.parse(characterData).characterIds : null;

    addTagsToEntity(tag, characterIds, { tagListSelector: listSelector, tagListOptions: tagListOptions });

    // need to return false to keep the input clear
    return false;
}

/**
 * Get a list of existing tags matching a list of provided new tag names
 *
 * @param {string[]} newTags - A list of strings representing tag names
 * @returns {Tag[]} List of existing tags
 */
function getExistingTags(newTags) {
    let existingTags = [];
    for (let tagName of newTags) {
        let foundTag = getTag(tagName);
        if (foundTag) {
            existingTags.push(foundTag);
        }
    }
    return existingTags;
}

const tagImportSettings = {
    ALWAYS_IMPORT_ALL: 1,
    ONLY_IMPORT_EXISTING: 2,
    IMPORT_NONE: 3,
    ASK: 4
};

let globalTagImportSetting = tagImportSettings.ASK; // Default setting

const IMPORT_EXLCUDED_TAGS = ['ROOT', 'TAVERN'];
const ANTI_TROLL_MAX_TAGS = 15;

/**
 * Imports tags for a given character
 *
 * @param {Character} character - The character
 * @returns {Promise<boolean>} Boolean indicating whether any tag was imported
 */
async function importTags(character) {
    // Gather the tags to import based on the selected setting
    const tagNamesToImport = await handleTagImport(character);
    if (!tagNamesToImport?.length) {
        toastr.info('No tags imported', 'Importing Tags');
        return;
    }

    const tagsToImport = tagNamesToImport.map(tag => getTag(tag, { createNew: true }));
    const added = addTagsToEntity(tagsToImport, character.avatar);

    toastr.success(`Imported tags:<br />${tagsToImport.map(x => x.name).join(', ')}`, 'Importing Tags', { escapeHtml: false });

    return added;
}

/**
 * Handles the import of tags for a given character and returns the resulting list of tags to add
 *
 * @param {Character} character - The character
 * @returns {Promise<string[]>} Array of strings representing the tags to import
 */
async function handleTagImport(character) {
    /** @type {string[]} */
    const importTags = character.tags.map(t => t.trim()).filter(t => t)
        .filter(t => !IMPORT_EXLCUDED_TAGS.includes(t))
        .slice(0, ANTI_TROLL_MAX_TAGS);
    const existingTags = getExistingTags(importTags);
    const newTags = importTags.filter(t => !existingTags.some(existingTag => existingTag.name.toLowerCase() === t.toLowerCase()))
        .map(newTag);

    switch (globalTagImportSetting) {
        case tagImportSettings.ALWAYS_IMPORT_ALL:
            return existingTags.concat(newTags).map(t => t.name);
        case tagImportSettings.ONLY_IMPORT_EXISTING:
            return existingTags.map(t => t.name);
        case tagImportSettings.ASK:
            return await showTagImportPopup(character, existingTags, newTags);
        case tagImportSettings.IMPORT_NONE:
        default:
            return [];
    }
}

/**
 * Shows a popup to import tags for a given character and returns the resulting list of tags to add
 *
 * @param {Character} character - The character
 * @param {Tag[]} existingTags - List of existing tags
 * @param {Tag[]} newTags - List of new tags
 * @returns {Promise<string[]>} Array of strings representing the tags to import
 */
async function showTagImportPopup(character, existingTags, newTags) {
    /** @type {{[key: string]: import('./popup.js').CustomPopupButton}} */
    const importButtons = {
        EXISTING: { result: 2, text: 'Import Existing' },
        ALL: { result: 3, text: 'Import All' },
        NONE: { result: 4, text: 'Import None' },
    }

    const customButtonsCaptions = Object.values(importButtons).map(button => `&quot;${button.text}&quot;`);
    const customButtonsString = customButtonsCaptions.slice(0, -1).join(', ') + ' or ' + customButtonsCaptions.slice(-1);

    const popupContent = $(`
        <h3>Import Tags For ${character.name}</h3>
        <div class="import_avatar_placeholder"></div>
        <div class="import_tags_content justifyLeft">
            <small>
                Click remove on any tag to remove it from this import.<br />
                Select one of the import options to finish importing the tags.
            </small>

            <h4 class="m-t-1">Existing Tags</h4>
            <div id="import_existing_tags_list" class="tags"></div>

            <h4 class="m-t-1">New Tags</h4>
            <div id="import_new_tags_list" class="tags"></div>

            <small>
                <label class="checkbox flex-container alignitemscenter flexNoGap m-t-3" for="import_remember_option">
                    <input type="checkbox" id="import_remember_option" name="import_remember_option" />
                    <span data-i18n="Remember my choice">
                        Remember my choice
                        <div class="fa-solid fa-circle-info opacity50p" data-i18n="[title]Remember the chosen import option\nIf ${customButtonsString} is selected, this dialog will not show up anymore.\nTo change this, go to the settings and modify &quot;Tag Import Option&quot;.\n\nIf the &quot;Import&quot; option is chosen, the global setting will stay on &quot;Ask&quot;."
                            title="Remember the chosen import option\nIf ${customButtonsString} is selected, this dialog will not show up anymore.\nTo change this, go to the settings and modify &quot;Tag Import Option&quot;.\n\nIf the &quot;Import&quot; option is chosen, the global setting will stay on &quot;Ask&quot;.">
                        </div>
                    </span>
                </label>
            </small>
        </div>`);

    // Print tags after popup is shown, so that events can be added
    printTagList(popupContent.find('#import_existing_tags_list'), { tags: existingTags, tagOptions: { removable: true, removeAction: tag => removeFromArray(existingTags, tag) } });
    printTagList(popupContent.find('#import_new_tags_list'), { tags: newTags, tagOptions: { removable: true, removeAction: tag => removeFromArray(newTags, tag) } });

    const result = await callGenericPopup(popupContent, POPUP_TYPE.TEXT, null, { wider: true, okButton: 'Import', cancelButton: true, customButtons: Object.values(importButtons) });
    if (!result) {
        return [];
    }

    switch (result) {
        case 1:
        case true:
        case importButtons.ALL.result: // Default 'Import' option where it imports all selected
            return existingTags.concat(newTags).map(t => t.name);
        case importButtons.EXISTING.result:
            return existingTags.map(t => t.name);
        case importButtons.NONE.result:
        default:
            return [];
    }
}

/**
 * Gets a tag from the tags array based on the provided tag name (insensitive soft matching)
 * Optionally creates the tag if it doesn't exist
 *
 * @param {string} tagName - The name of the tag to search for
 * @param {object} [options={}] - Optional parameters
 * @param {boolean} [options.createNew=false] - Whether to create the tag if it doesn't exist
 * @returns {Tag?} The tag object that matches the provided tag name, or undefined if no match is found
 */
function getTag(tagName, { createNew = false } = {}) {
    let tag = tags.find(t => equalsIgnoreCaseAndAccents(t.name, tagName));
    if (!tag && createNew) {
        tag = createNewTag(tagName);
    }
    return tag;
}

/**
 * Creates a new tag with default properties and a randomly generated id
 *
 * Does **not** trigger a save, so it's up to the caller to do that
 *
 * @param {string} tagName - name of the tag
 * @returns {Tag} the newly created tag, or the existing tag if it already exists (with a logged warning)
 */
function createNewTag(tagName) {
    const existing = getTag(tagName);
    if (existing) {
        toastr.warning(`Cannot create new tag. A tag with the name already exists:<br />${existing.name}`, 'Creating Tag', { escapeHtml: false });
        return existing;
    }

    const tag = newTag(tagName);
    tags.push(tag);
    console.debug('Created new tag', tag.name, 'with id', tag.id);
    return tag;
}

/**
 * Creates a new tag object with the given tag name and default properties
 *
 * Not to be confused with `createNewTag`, which actually creates the tag and adds it to the existing list of tags.
 * Use this one to create temporary tag objects, for example for drawing.
 *
 * @param {string} tagName - The name of the tag
 * @return {Tag} The newly created tag object
 */
function newTag(tagName) {
    return {
        id: uuidv4(),
        name: tagName,
        folder_type: TAG_FOLDER_DEFAULT_TYPE,
        filter_state: DEFAULT_FILTER_STATE,
        sort_order: Math.max(0, ...tags.map(t => t.sort_order)) + 1,
        color: '',
        color2: '',
        create_date: Date.now(),
    };
}

/**
 * @typedef {object} TagOptions - Options for tag behavior. (Same object will be passed into "appendTagToList")
 * @property {boolean} [removable=false] - Whether tags can be removed.
 * @property {boolean} [isFilter=false] - Whether tags can be selected as a filter.
 * @property {function} [action=undefined] - Action to perform on tag interaction.
 * @property {(tag: Tag)=>boolean} [removeAction=undefined] - Action to perform on tag removal instead of the default remove action. If the action returns false, the tag will not be removed.
 * @property {boolean} [isGeneralList=false] - If true, indicates that this is the general list of tags.
 * @property {boolean} [skipExistsCheck=false] - If true, the tag gets added even if a tag with the same id already exists.
 */

/**
 * @typedef {object} PrintTagListOptions - Optional parameters for printing the tag list.
 * @property {Tag[]|function(): Tag[]} [tags=undefined] - Optional override of tags that should be printed. Those will not be sorted. If no supplied, tags for the relevant character are printed. Can also be a function that returns the tags.
 * @property {Tag|Tag[]} [addTag=undefined] - Optionally provide one or multiple tags that should be manually added to this print. Either to the overriden tag list or the found tags based on the entity/key. Will respect the tag exists check.
 * @property {object|number|string} [forEntityOrKey=undefined] - Optional override for the chosen entity, otherwise the currently selected is chosen. Can be an entity with id property (character, group, tag), or directly an id or tag key.
 * @property {boolean|string} [empty=true] - Whether the list should be initially empty. If a string string is provided, 'always' will always empty the list, otherwise it'll evaluate to a boolean.
 * @property {boolean} [sort=true] - Whether the tags should be sorted via the sort function, or kept as is.
 * @property {function(object): function} [tagActionSelector=undefined] - An optional override for the action property that can be assigned to each tag via tagOptions.
 * If set, the selector is executed on each tag as input argument. This allows a list of tags to be provided and each tag can have it's action based on the tag object itself.
 * @property {TagOptions} [tagOptions={}] - Options for tag behavior. (Same object will be passed into "appendTagToList")
 */

/**
 * Prints the list of tags
 *
 * @param {JQuery<HTMLElement>|string} element - The container element where the tags are to be printed. (Optionally can also be a string selector for the element, which will then be resolved)
 * @param {PrintTagListOptions} [options] - Optional parameters for printing the tag list.
 */
function printTagList(element, { tags = undefined, addTag = undefined, forEntityOrKey = undefined, empty = true, sort = true, tagActionSelector = undefined, tagOptions = {} } = {}) {
    const $element = (typeof element === 'string') ? $(element) : element;
    const key = forEntityOrKey !== undefined ? getTagKeyForEntity(forEntityOrKey) : getTagKey();
    let printableTags = tags ? (typeof tags === 'function' ? tags() : tags) : getTagsList(key, sort);

    if (empty === 'always' || (empty && (printableTags?.length > 0 || key))) {
        $element.empty();
    }

    if (addTag) {
        const addTags = Array.isArray(addTag) ? addTag : [addTag];
        printableTags = printableTags.concat(addTags.filter(tag => tagOptions.skipExistsCheck || !printableTags.some(t => t.id === tag.id)));
    }

    // one last sort, because we might have modified the tag list or manually retrieved it from a function
    if (sort) printableTags = printableTags.sort(compareTagsForSort);

    const customAction = typeof tagActionSelector === 'function' ? tagActionSelector : null;

    // Well, lets check if the tag list was expanded. Based on either a css class, or when any expand was clicked yet, then we search whether this element id matches
    const expanded = $element.hasClass('tags-expanded') || (expanded_tags_cache.length && expanded_tags_cache.indexOf(key ?? getTagKeyForEntityElement(element)) >= 0);

    // We prepare some stuff. No matter which list we have, there is a maximum value of tags we are going to display
    // Constants to define tag printing limits
    const DEFAULT_TAGS_LIMIT = 50;
    const tagsDisplayLimit = expanded ? Number.MAX_SAFE_INTEGER : DEFAULT_TAGS_LIMIT;

    // Functions to determine tag properties
    const isFilterActive = (/** @type {Tag} */ tag) => tag.filter_state && !isFilterState(tag.filter_state, FILTER_STATES.UNDEFINED);
    const shouldPrintTag = (/** @type {Tag} */ tag) => isBogusFolder(tag) || isFilterActive(tag);

    // Calculating the number of tags to print
    const mandatoryPrintTagsCount = printableTags.filter(shouldPrintTag).length;
    const availableSlotsForAdditionalTags = Math.max(tagsDisplayLimit - mandatoryPrintTagsCount, 0);

    // Counters for printed and hidden tags
    let additionalTagsPrinted = 0;
    let tagsSkipped = 0;

    for (const tag of printableTags) {
        // If we have a custom action selector, we override that tag options for each tag
        if (customAction) {
            const action = customAction(tag);
            if (action && typeof action !== 'function') {
                console.error('The action parameter must return a function for tag.', tag);
            } else {
                tagOptions.action = action;
            }
        }

        // Check if we should print this tag
        if (shouldPrintTag(tag) || additionalTagsPrinted++ < availableSlotsForAdditionalTags) {
            appendTagToList($element, tag, tagOptions);
        } else {
            tagsSkipped++;
        }
    }

    // After the loop, check if we need to add the placeholder.
    // The placehold if clicked expands the tags and remembers either via class or cache array which was expanded, so it'll stay expanded until the next reload.
    if (tagsSkipped > 0) {
        const id = 'placeholder_' + uuidv4();

        // Add click event
        const showHiddenTags = (_, event) => {
            const elementKey = key ?? getTagKeyForEntityElement($element);
            console.log(`Hidden tags shown for element ${elementKey}`);

            // Mark the current char/group as expanded if we were in any. This will be kept in memory until reload
            $element.addClass('tags-expanded');
            expanded_tags_cache.push(elementKey);

            // Do not bubble further, we are just expanding
            event.stopPropagation();
            printTagList($element, { tags: tags, addTag: addTag, forEntityOrKey: forEntityOrKey, empty: empty, tagActionSelector: tagActionSelector, tagOptions: tagOptions });
        };

        // Print the placeholder object with its styling and action to show the remaining tags
        /** @type {Tag} */
        const placeholderTag = { id: id, name: '...', title: `${tagsSkipped} tags not displayed.\n\nClick to expand remaining tags.`, color: 'transparent', action: showHiddenTags, class: 'placeholder-expander' };
        // It should never be marked as a removable tag, because it's just an expander action
        /** @type {TagOptions} */
        const placeholderTagOptions = { ...tagOptions, removable: false };
        appendTagToList($element, placeholderTag, placeholderTagOptions);
    }
}

/**
 * Appends a tag to the list element
 *
 * @param {JQuery<HTMLElement>} listElement - List element
 * @param {Tag} tag - Tag object to append
 * @param {TagOptions} [options={}] - Options for tag behavior
 * @returns {void}
 */
function appendTagToList(listElement, tag, { removable = false, isFilter = false, action = undefined, removeAction = undefined, isGeneralList = false, skipExistsCheck = false } = {}) {
    if (!listElement) {
        return;
    }
    if (!skipExistsCheck && $(listElement).find(`.tag[id="${tag.id}"]`).length > 0) {
        return;
    }

    let tagElement = TAG_TEMPLATE.clone();
    tagElement.attr('id', tag.id);

    //tagElement.css('color', 'var(--SmartThemeBodyColor)');
    tagElement.css('background-color', tag.color);
    tagElement.css('color', tag.color2);

    tagElement.find('.tag_name').text(tag.name);
    const removeButton = tagElement.find('.tag_remove');
    removable ? removeButton.show() : removeButton.hide();
    if (removable && removeAction) {
        tagElement.attr('custom-remove-action', String(true));
        removeButton.on('click', () => {
            const result = removeAction(tag);
            if (result !== false) tagElement.remove();
        });
    }

    if (tag.class) {
        tagElement.addClass(tag.class);
    }
    if (tag.title) {
        tagElement.attr('title', tag.title);
    }
    if (tag.icon) {
        tagElement.find('.tag_name').text('').attr('title', `${tag.name} ${tag.title || ''}`.trim()).addClass(tag.icon);
        tagElement.addClass('actionable');
    }

    // We could have multiple ways of actions passed in. The manual arguments have precendence in front of a specified tag action
    const clickableAction = action ?? tag.action;

    // If this is a tag for a general list and its either a filter or actionable, lets mark its current state
    if ((isFilter || clickableAction) && isGeneralList) {
        toggleTagThreeState(tagElement, { stateOverride: tag.filter_state ?? DEFAULT_FILTER_STATE });
    }

    if (isFilter) {
        tagElement.on('click', () => onTagFilterClick.bind(tagElement)(listElement));
        tagElement.addClass(INTERACTABLE_CONTROL_CLASS);
    }

    if (clickableAction) {
        const filter = getFilterHelper($(listElement));
        tagElement.on('click', (e) => clickableAction.bind(tagElement)(filter, e));
        tagElement.addClass('clickable-action').addClass(INTERACTABLE_CONTROL_CLASS);
    }

    $(listElement).append(tagElement);
}

function onTagFilterClick(listElement) {
    const tagId = $(this).attr('id');
    const existingTag = tags.find((tag) => tag.id === tagId);
    const parent = $(this).parents('.tags');

    let state = toggleTagThreeState($(this));

    if (existingTag) {
        existingTag.filter_state = state;
        saveSettingsDebounced();
    }

    // We don't print anything manually, updating the filter will automatically trigger a redraw of all relevant stuff
    runTagFilters(listElement);

    // Focus the tag again we were at, if possible. To improve keyboard navigation
    setTimeout(() => parent.find(`.tag[id="${tagId}"]`).trigger('focus'), DEFAULT_PRINT_TIMEOUT + 1);
}

/**
 * Toggle the filter state of a given tag element
 *
 * @param {JQuery<HTMLElement>} element - The jquery element representing the tag for which the state should be toggled
 * @param {object} param1 - Optional parameters
 * @param {import('./filters.js').FilterState|string} [param1.stateOverride] - Optional state override to which the state should be toggled to. If not set, the state will move to the next one in the chain.
 * @param {boolean} [param1.simulateClick] - Optionally specify that the state should not just be set on the html element, but actually achieved via triggering the "click" on it, which follows up with the general click handlers and reprinting
 * @returns {string} The string representing the new state
 */
function toggleTagThreeState(element, { stateOverride = undefined, simulateClick = false } = {}) {
    const states = Object.keys(FILTER_STATES);

    // Make it clear we're getting indexes and handling the 'not found' case in one place
    function getStateIndex(key, fallback) {
        const index = states.indexOf(key);
        return index !== -1 ? index : states.indexOf(fallback);
    }

    const overrideKey = typeof stateOverride == 'string' && states.includes(stateOverride) ? stateOverride : Object.keys(FILTER_STATES).find(key => FILTER_STATES[key] === stateOverride);

    const currentStateIndex = getStateIndex(element.attr('data-toggle-state'), DEFAULT_FILTER_STATE);
    const targetStateIndex = overrideKey !== undefined ? getStateIndex(overrideKey, DEFAULT_FILTER_STATE) : (currentStateIndex + 1) % states.length;

    if (simulateClick) {
        // Calculate how many clicks are needed to go from the current state to the target state
        let clickCount = 0;
        if (targetStateIndex >= currentStateIndex) {
            clickCount = targetStateIndex - currentStateIndex;
        } else {
            clickCount = (states.length - currentStateIndex) + targetStateIndex;
        }

        for (let i = 0; i < clickCount; i++) {
            $(element).trigger('click');
        }

        console.debug('manually click-toggle three-way filter from', states[currentStateIndex], 'to', states[targetStateIndex], 'on', element);
    } else {
        element.attr('data-toggle-state', states[targetStateIndex]);

        // Update css class and remove all others
        states.forEach(state => {
            element.toggleClass(FILTER_STATES[state].class, state === states[targetStateIndex]);
        });

        if (states[currentStateIndex] !== states[targetStateIndex]) {
            console.debug('toggle three-way filter from', states[currentStateIndex], 'to', states[targetStateIndex], 'on', element);
        }
    }


    return states[targetStateIndex];
}

function runTagFilters(listElement) {
    const tagIds = [...($(listElement).find('.tag.selected:not(.actionable)').map((_, el) => $(el).attr('id')))];
    const excludedTagIds = [...($(listElement).find('.tag.excluded:not(.actionable)').map((_, el) => $(el).attr('id')))];
    const filterHelper = getFilterHelper($(listElement));
    filterHelper.setFilterData(FILTER_TYPES.TAG, { excluded: excludedTagIds, selected: tagIds });
}

function printTagFilters(type = tag_filter_types.character) {
    const FILTER_SELECTOR = type === tag_filter_types.character ? CHARACTER_FILTER_SELECTOR : GROUP_FILTER_SELECTOR;
    $(FILTER_SELECTOR).empty();

    // Print all action tags. (Rework 'Folder' button to some kind of onboarding if no folders are enabled yet)
    const actionTags = Object.values(ACTIONABLE_TAGS);
    actionTags.find(x => x == ACTIONABLE_TAGS.FOLDER).name = power_user.bogus_folders ? 'Show only folders' : 'Enable \'Tags as Folder\'\n\nAllows characters to be grouped in folders by their assigned tags.\nTags have to be explicitly chosen as folder to show up.\n\nClick here to start';
    printTagList($(FILTER_SELECTOR), { empty: false, sort: false, tags: actionTags, tagActionSelector: tag => tag.action, tagOptions: { isGeneralList: true } });

    const inListActionTags = Object.values(InListActionable);
    printTagList($(FILTER_SELECTOR), { empty: false, sort: false, tags: inListActionTags, tagActionSelector: tag => tag.action, tagOptions: { isGeneralList: true } });

    const characterTagIds = Object.values(tag_map).flat();
    const tagsToDisplay = tags.filter(x => characterTagIds.includes(x.id)).sort(compareTagsForSort);
    printTagList($(FILTER_SELECTOR), { empty: false, tags: tagsToDisplay, tagOptions: { isFilter: true, isGeneralList: true } });

    // Print bogus folder navigation
    const bogusDrilldown = $(FILTER_SELECTOR).siblings('.rm_tag_bogus_drilldown');
    bogusDrilldown.empty();
    if (power_user.bogus_folders && bogusDrilldown.length > 0) {
        const filterData = structuredClone(entitiesFilter.getFilterData(FILTER_TYPES.TAG));
        const navigatedTags = filterData.selected.map(x => tags.find(t => t.id == x)).filter(x => isBogusFolder(x));

        printTagList(bogusDrilldown, { tags: navigatedTags, tagOptions: { removable: true } });
    }

    runTagFilters(FILTER_SELECTOR);

    if (power_user.show_tag_filters) {
        $('.rm_tag_controls .showTagList').addClass('selected');
        $('.rm_tag_controls').find('.tag:not(.actionable)').show();
    }

    updateTagFilterIndicator();
}

function updateTagFilterIndicator() {
    if ($('.rm_tag_controls').find('.tag:not(.actionable)').is('.selected, .excluded')) {
        $('.rm_tag_controls .showTagList').addClass('indicator');
    } else {
        $('.rm_tag_controls .showTagList').removeClass('indicator');
    }
}

function onTagRemoveClick(event) {
    event.stopPropagation();
    const tagElement = $(this).closest('.tag');
    const tagId = tagElement.attr('id');

    // If we have a custom remove action, we are not executing anything here in the default handler
    if (tagElement.attr('custom-remove-action')) {
        console.debug('Custom remove action', tagId);
        return;
    }

    // Check if we are inside the drilldown. If so, we call remove on the bogus folder
    if ($(this).closest('.rm_tag_bogus_drilldown').length > 0) {
        console.debug('Bogus drilldown remove', tagId);
        chooseBogusFolder($(this), tagId, true);
        return;
    }

    const tag = tags.find(t => t.id === tagId);

    // Optional, check for multiple character ids being present.
    const characterData = event.target.closest('#bulk_tags_div')?.dataset.characters;
    const characterIds = characterData ? JSON.parse(characterData).characterIds : null;

    removeTagFromEntity(tag, characterIds, { tagElement: tagElement });
}

// @ts-ignore
function onTagInput(event) {
    let val = $(this).val();
    if (getTag(String(val))) return;
    // @ts-ignore
    $(this).autocomplete('search', val);
}

function onTagInputFocus() {
    // @ts-ignore
    $(this).autocomplete('search', $(this).val());
}

function onCharacterCreateClick() {
    $('#tagList').empty();
}

function onGroupCreateClick() {
    // Nothing to do here at the moment. Tags in group interface get automatically redrawn.
}

export function applyTagsOnCharacterSelect(chid = null) {
    // If we are in create window, we cannot simply redraw, as there are no real persisted tags. Grab them, and pass them in
    if (menu_type === 'create') {
        const currentTagIds = $('#tagList').find('.tag').map((_, el) => $(el).attr('id')).get();
        const currentTags = tags.filter(x => currentTagIds.includes(x.id));
        printTagList($('#tagList'), { forEntityOrKey: null, tags: currentTags, tagOptions: { removable: true } });
        return;
    }

    chid = chid ?? Number(this_chid);
    printTagList($('#tagList'), { forEntityOrKey: chid, tagOptions: { removable: true } });
}

export function applyTagsOnGroupSelect(groupId = null) {
    // If we are in create window, we explicitly have to tell the system to print for the new group, not the one selected in the background
    if (menu_type === 'group_create') {
        const currentTagIds = $('#groupTagList').find('.tag').map((_, el) => $(el).attr('id')).get();
        const currentTags = tags.filter(x => currentTagIds.includes(x.id));
        printTagList($('#groupTagList'), { forEntityOrKey: null, tags: currentTags, tagOptions: { removable: true } });
        return;
    }

    groupId = groupId ?? Number(selected_group);
    printTagList($('#groupTagList'), { forEntityOrKey: groupId, tagOptions: { removable: true } });
}

/**
 * Create a tag input by enabling the autocomplete feature of a given input element. Tags will be added to the given list.
 *
 * @param {string} inputSelector - the selector for the tag input control
 * @param {string} listSelector - the selector for the list of the tags modified by the input control
 * @param {PrintTagListOptions} [tagListOptions] - Optional parameters for printing the tag list. Can be set to be consistent with the expected behavior of tags in the list that was defined before.
 */
export function createTagInput(inputSelector, listSelector, tagListOptions = {}) {
    $(inputSelector)
        // @ts-ignore
        .autocomplete({
            source: (i, o) => findTag(i, o, listSelector),
            select: (e, u) => selectTag(e, u, listSelector, { tagListOptions: tagListOptions }),
            minLength: 0,
        })
        .focus(onTagInputFocus); // <== show tag list on click
}

async function onViewTagsListClick() {
    const html = $(document.createElement('div'));
    html.attr('id', 'tag_view_list');
    html.append(`
    <div class="title_restorable alignItemsBaseline">
        <h3>Tag Management</h3>
        <div class="flex-container alignItemsBaseline">
            <div class="menu_button menu_button_icon tag_view_backup" title="Save your tags to a file">
                <i class="fa-solid fa-file-export"></i>
                <span data-i18n="Backup">Backup</span>
            </div>
            <div class="menu_button menu_button_icon tag_view_restore" title="Restore tags from a file">
                <i class="fa-solid fa-file-import"></i>
                <span data-i18n="Restore">Restore</span>
            </div>
            <div class="menu_button menu_button_icon tag_view_create" title="Create a new tag">
                <i class="fa-solid fa-plus"></i>
                <span data-i18n="Create">Create</span>
            </div>
            <input type="file" id="tag_view_restore_input" hidden accept=".json">
        </div>
    </div>
    <div class="justifyLeft m-b-1">
        <small>
            Drag handle to reorder. Click name to rename. Click color to change display.<br>
            ${(power_user.bogus_folders ? 'Click on the folder icon to use this tag as a folder.<br>' : '')}
            <label class="checkbox flex-container alignitemscenter flexNoGap m-t-1" for="auto_sort_tags">
                <input type="checkbox" id="auto_sort_tags" name="auto_sort_tags" ${power_user.auto_sort_tags ? ' checked' : ''} />
                <span data-i18n="Use alphabetical sorting">
                    Use alphabetical sorting
                    <div class="fa-solid fa-circle-info opacity50p" data-i18n="[title]If enabled, tags will automatically be sorted alphabetically on creation or rename.\nIf disabled, new tags will be appended at the end.\n\nIf a tag is manually reordered by dragging, automatic sorting will be disabled."
                        title="If enabled, tags will automatically be sorted alphabetically on creation or rename.\nIf disabled, new tags will be appended at the end.\n\nIf a tag is manually reordered by dragging, automatic sorting will be disabled.">
                    </div>
                </span>
            </label>
        </small>
    </div>`);

    const tagContainer = $('<div class="tag_view_list_tags ui-sortable"></div>');
    html.append(tagContainer);

    printViewTagList(tagContainer);
    makeTagListDraggable(tagContainer);

    await callGenericPopup(html, POPUP_TYPE.TEXT, null, { allowVerticalScrolling: true });
}

/**
 * Print the list of tags in the tag management view
 * @param {Event} event Event that triggered the color change
 * @param {boolean} toggle State of the toggle
 */
function toggleAutoSortTags(event, toggle) {
    if (toggle === power_user.auto_sort_tags) return;

    // Ask user to confirm if enabling and it was manually sorted before
    if (toggle && isManuallySorted() && !confirm('Are you sure you want to automatically sort alphabetically?')) {
        if (event.target instanceof HTMLInputElement) {
            event.target.checked = false;
        }
        return;
    }

    power_user.auto_sort_tags = toggle;

    printCharactersDebounced();
    saveSettingsDebounced();
}

/** This function goes over all existing tags and checks whether they were reorderd in the past. @returns {boolean} */
function isManuallySorted() {
    return tags.some((tag, index) => tag.sort_order !== index);
}

function makeTagListDraggable(tagContainer) {
    const onTagsSort = () => {
        tagContainer.find('.tag_view_item').each(function (i, tagElement) {
            const id = $(tagElement).attr('id');
            const tag = tags.find(x => x.id === id);

            // Fix the defined colors, because if there is no color set, they seem to get automatically set to black
            // based on the color picker after drag&drop, even if there was no color chosen. We just set them back.
            const color = $(tagElement).find('.tagColorPickerHolder .tag-color').attr('color');
            const color2 = $(tagElement).find('.tagColorPicker2Holder .tag-color2').attr('color');
            if (color === '' || color === undefined) {
                tag.color = '';
                fixColor('background-color', tag.color);
            }
            if (color2 === '' || color2 === undefined) {
                tag.color2 = '';
                fixColor('color', tag.color2);
            }

            // Update the sort order
            tag.sort_order = i;

            function fixColor(property, color) {
                $(tagElement).find('.tag_view_name').css(property, color);
                $(`.tag[id="${id}"]`).css(property, color);
                $(`.bogus_folder_select[tagid="${id}"] .avatar`).css(property, color);
            }
        });

        // If tags were dragged manually, we have to disable auto sorting
        if (power_user.auto_sort_tags) {
            power_user.auto_sort_tags = false;
            $('#tag_view_list input[name="auto_sort_tags"]').prop('checked', false);
            toastr.info('Automatic sorting of tags deactivated.');
        }

        // If the order of tags in display has changed, we need to redraw some UI elements. Do it debounced so it doesn't block and you can drag multiple tags.
        printCharactersDebounced();
        saveSettingsDebounced();
    };

    // @ts-ignore
    $(tagContainer).sortable({
        delay: getSortableDelay(),
        stop: () => onTagsSort(),
        handle: '.drag-handle',
    });
}

/**
 * Sorts the given tags, returning a shallow copy of it
 *
 * @param {Tag[]} tags - The tags
 * @returns {Tag[]} The sorted tags
 */
function sortTags(tags) {
    return tags.slice().sort(compareTagsForSort);
}

/**
 * Compares two given tags and returns the compare result
 *
 * @param {Tag} a - First tag
 * @param {Tag} b - Second tag
 * @returns {number} The compare result
 */
function compareTagsForSort(a, b) {
    const defaultSort = a.name.toLowerCase().localeCompare(b.name.toLowerCase());
    if (power_user.auto_sort_tags) {
        return defaultSort;
    }

    if (a.sort_order !== undefined && b.sort_order !== undefined) {
        return a.sort_order - b.sort_order;
    } else if (a.sort_order !== undefined) {
        return -1;
    } else if (b.sort_order !== undefined) {
        return 1;
    } else {
        return defaultSort;
    }
}

async function onTagRestoreFileSelect(e) {
    const file = e.target.files[0];

    if (!file) {
        console.log('Tag restore: No file selected.');
        return;
    }

    const data = await parseJsonFile(file);

    if (!data) {
        toastr.warning('Empty file data', 'Tag restore');
        console.log('Tag restore: File data empty.');
        return;
    }

    if (!data.tags || !data.tag_map || !Array.isArray(data.tags) || typeof data.tag_map !== 'object') {
        toastr.warning('Invalid file format', 'Tag restore');
        console.log('Tag restore: Invalid file format.');
        return;
    }

    const warnings = [];

    // Import tags
    for (const tag of data.tags) {
        if (!tag.id || !tag.name) {
            warnings.push(`Tag object is invalid: ${JSON.stringify(tag)}.`);
            continue;
        }

        if (tags.find(x => x.id === tag.id)) {
            warnings.push(`Tag with id ${tag.id} already exists.`);
            continue;
        }

        tags.push(tag);
    }

    // Import tag_map
    for (const key of Object.keys(data.tag_map)) {
        const tagIds = data.tag_map[key];

        if (!Array.isArray(tagIds)) {
            warnings.push(`Tag map for key ${key} is invalid: ${JSON.stringify(tagIds)}.`);
            continue;
        }

        // Verify that the key points to a valid character or group.
        const characterExists = characters.some(x => String(x.avatar) === String(key));
        const groupExists = groups.some(x => String(x.id) === String(key));

        if (!characterExists && !groupExists) {
            warnings.push(`Tag map key ${key} does not exist.`);
            continue;
        }

        // Get existing tag ids for this key or empty array.
        const existingTagIds = tag_map[key] || [];
        // Merge existing and new tag ids. Remove duplicates.
        tag_map[key] = existingTagIds.concat(tagIds).filter(onlyUnique);
        // Verify that all tags exist. Remove tags that don't exist.
        tag_map[key] = tag_map[key].filter(x => tags.some(y => String(y.id) === String(x)));
    }

    if (warnings.length) {
        toastr.success('Tags restored with warnings. Check console for details.');
        console.warn(`TAG RESTORE REPORT\n====================\n${warnings.join('\n')}`);
    } else {
        toastr.success('Tags restored successfully.');
    }

    $('#tag_view_restore_input').val('');
    printCharactersDebounced();
    saveSettingsDebounced();

    await onViewTagsListClick();
}

function onBackupRestoreClick() {
    $('#tag_view_restore_input')
        .off('change')
        .on('change', onTagRestoreFileSelect)
        .trigger('click');
}

function onTagsBackupClick() {
    const timestamp = new Date().toISOString().split('T')[0].replace(/-/g, '');
    const filename = `tags_${timestamp}.json`;
    const data = {
        tags: tags,
        tag_map: tag_map,
    };
    const blob = new Blob([JSON.stringify(data, null, 2)], { type: 'application/json' });
    download(blob, filename, 'application/json');
}

function onTagCreateClick() {
    const tagName = getFreeName('New Tag', tags.map(x => x.name));
    const tag = createNewTag(tagName);
    printViewTagList($('#tag_view_list .tag_view_list_tags'));

    const tagElement = ($('#tag_view_list .tag_view_list_tags')).find(`.tag_view_item[id="${tag.id}"]`);
    tagElement[0]?.scrollIntoView();
    flashHighlight(tagElement);

    printCharactersDebounced();
    saveSettingsDebounced();

    toastr.success('Tag created', 'Create Tag');
}

function appendViewTagToList(list, tag, everything) {
    const count = everything.filter(x => x == tag.id).length;
    const template = VIEW_TAG_TEMPLATE.clone();
    template.attr('id', tag.id);
    template.find('.tag_view_counter_value').text(count);
    template.find('.tag_view_name').text(tag.name);
    template.find('.tag_view_name').addClass('tag');

    template.find('.tag_view_name').css('background-color', tag.color);
    template.find('.tag_view_name').css('color', tag.color2);

    const tagAsFolderId = tag.id + '-tag-folder';
    const colorPickerId = tag.id + '-tag-color';
    const colorPicker2Id = tag.id + '-tag-color2';

    if (!power_user.bogus_folders) {
        template.find('.tag_as_folder').hide();
    }

    const primaryColorPicker = $('<toolcool-color-picker></toolcool-color-picker>')
        .addClass('tag-color')
        .attr({ id: colorPickerId, color: tag.color || 'rgba(0, 0, 0, 0.3)', 'data-default-color': 'rgba(0, 0, 0, 0.3)' });

    const secondaryColorPicker = $('<toolcool-color-picker></toolcool-color-picker>')
        .addClass('tag-color2')
        .attr({ id: colorPicker2Id, color: tag.color2 || power_user.main_text_color, 'data-default-color': power_user.main_text_color });

    template.find('.tag_view_color_picker[data-value="color"]').append(primaryColorPicker)
        .append($('<div class="fas fa-link fa-xs link_icon right_menu_button" title="Link to theme color"></div>'));
    template.find('.tag_view_color_picker[data-value="color2"]').append(secondaryColorPicker)
        .append($('<div class="fas fa-link fa-xs link_icon right_menu_button" title="Link to theme color"></div>'));

    template.find('.tag_as_folder').attr('id', tagAsFolderId);

    primaryColorPicker.on('change', (evt) => onTagColorize(evt, (tag, color) => tag.color = color, 'background-color'));
    secondaryColorPicker.on('change', (evt) => onTagColorize(evt, (tag, color) => tag.color2 = color, 'color'));
    template.find('.tag_view_color_picker .link_icon').on('click', (evt) => {
        const colorPicker = $(evt.target).closest('.tag_view_color_picker').find('toolcool-color-picker');
        const defaultColor = colorPicker.attr('data-default-color');
        // @ts-ignore
        colorPicker[0].color = defaultColor;
    });

    list.append(template);

    // We prevent the popup from auto-close on Escape press on the color pickups. If the user really wants to, he can hit it again
    // Not the "cleanest" way, that would be actually using and observer, remembering whether the popup was open just before, but eh
    // Not gonna invest too much time into this small control here
    let lastHit = 0;
    template.on('keydown', (evt) => {
        if (evt.key === 'Escape') {
            if (evt.target === primaryColorPicker[0] || evt.target === secondaryColorPicker[0]) {
                if (Date.now() - lastHit < 5000) // If user hits it twice in five seconds
                    return;
                lastHit = Date.now();
                evt.stopPropagation();
                evt.preventDefault();
            }
        }
    });

    updateDrawTagFolder(template, tag);
}

function onTagAsFolderClick() {
    const element = $(this).closest('.tag_view_item');
    const id = element.attr('id');
    const tag = tags.find(x => x.id === id);

    // Cycle through folder types
    const types = Object.keys(TAG_FOLDER_TYPES);
    const currentTypeIndex = types.indexOf(tag.folder_type);
    tag.folder_type = types[(currentTypeIndex + 1) % types.length];

    updateDrawTagFolder(element, tag);

    // If folder display has changed, we have to redraw the character list, otherwise this folders state would not change
    printCharactersDebounced();
    saveSettingsDebounced();

}

function updateDrawTagFolder(element, tag) {
    const tagFolder = TAG_FOLDER_TYPES[tag.folder_type] || TAG_FOLDER_TYPES[TAG_FOLDER_DEFAULT_TYPE];
    const folderElement = element.find('.tag_as_folder');

    // Update css class and remove all others
    Object.keys(TAG_FOLDER_TYPES).forEach(x => {
        folderElement.toggleClass(TAG_FOLDER_TYPES[x].class, TAG_FOLDER_TYPES[x] === tagFolder);
    });

    // Draw/update css attributes for this class
    folderElement.attr('title', tagFolder.tooltip);
    const indicator = folderElement.find('.tag_folder_indicator');
    indicator.text(tagFolder.icon);
    indicator.css('color', tagFolder.color);
    indicator.css('font-size', `calc(var(--mainFontSize) * ${tagFolder.size})`);
}

async function onTagDeleteClick() {
    const id = $(this).closest('.tag_view_item').attr('id');
    const tag = tags.find(x => x.id === id);
    const otherTags = sortTags(tags.filter(x => x.id !== id).map(x => ({ id: x.id, name: x.name })));

    const popupContent = $(`
        <h3>Delete Tag</h3>
        <div>Do you want to delete the tag <div id="tag_to_delete" class="tags_inline inline-flex margin-r2"></div>?</div>
        <div class="m-t-2 marginBot5">If you want to merge all references to this tag into another tag, select it below:</div>
        <select id="merge_tag_select">
            <option value="">--- None ---</option>
            ${otherTags.map(x => `<option value="${x.id}">${x.name}</option>`).join('')}
        </select>`);

    appendTagToList(popupContent.find('#tag_to_delete'), tag);

    // Make the select control more fancy on not mobile
    if (!isMobile()) {
        // Delete the empty option in the dropdown, and make the select2 be empty by default
        popupContent.find('#merge_tag_select option[value=""]').remove();
        popupContent.find('#merge_tag_select').select2({
            width: '50%',
            placeholder: 'Select tag to merge into',
            allowClear: true,
        }).val(null).trigger('change');
    }

    const result = await callGenericPopup(popupContent, POPUP_TYPE.CONFIRM);
    if (result !== POPUP_RESULT.AFFIRMATIVE) {
        return;
    }

    const mergeTagId = $('#merge_tag_select').val() ? String($('#merge_tag_select').val()) : null;

    // Remove the tag from all entities that use it
    // If we have a replacement tag, add that one instead
    for (const key of Object.keys(tag_map)) {
        if (tag_map[key].includes(id)) {
            tag_map[key] = tag_map[key].filter(x => x !== id);
            if (mergeTagId) tag_map[key].push(mergeTagId);
        }
    }

    const index = tags.findIndex(x => x.id === id);
    tags.splice(index, 1);
    $(`.tag[id="${id}"]`).remove();
    $(`.tag_view_item[id="${id}"]`).remove();

    toastr.success(`'${tag.name}' deleted${mergeTagId ? ` and merged into '${tags.find(x => x.id === mergeTagId).name}'` : ''}`, 'Delete Tag');

    printCharactersDebounced();
    saveSettingsDebounced();
}

function onTagRenameInput() {
    const id = $(this).closest('.tag_view_item').attr('id');
    const newName = $(this).text();
    const tag = tags.find(x => x.id === id);
    tag.name = newName;
    $(this).attr('dirty', '');
    $(`.tag[id="${id}"] .tag_name`).text(newName);
    saveSettingsDebounced();
}

/**
 * Handles the colorization of a tag when the user interacts with the color picker
 *
 * @param {*} evt - The custom colorize event object
 * @param {(tag: Tag, val: string) => void} setColor - A function that sets the color of the tag
 * @param {string} cssProperty - The CSS property to apply the color to
 */
function onTagColorize(evt, setColor, cssProperty) {
    console.debug(evt);
    const isDefaultColor = $(evt.target).data('default-color') === evt.detail.rgba;
    $(evt.target).closest('.tag_view_color_picker').find('.link_icon').toggle(!isDefaultColor);

    const id = $(evt.target).closest('.tag_view_item').attr('id');
    let newColor = evt.detail.rgba;
    if (isDefaultColor) newColor = '';

    $(evt.target).closest('.tag_view_item').find('.tag_view_name').css(cssProperty, newColor);
    const tag = tags.find(x => x.id === id);
    setColor(tag, newColor);
    console.debug(tag);
    saveSettingsDebounced();

    // Debounce redrawing color of the tag in other elements
    debouncedTagColoring(tag.id, cssProperty, newColor);
}

const debouncedTagColoring = debounce((tagId, cssProperty, newColor) => {
    $(`.tag[id="${tagId}"]`).css(cssProperty, newColor);
    $(`.bogus_folder_select[tagid="${tagId}"] .avatar`).css(cssProperty, newColor);
}, debounce_timeout.quick);

function onTagListHintClick() {
    $(this).toggleClass('selected');
    $(this).siblings('.tag:not(.actionable)').toggle(100);
    $(this).siblings('.innerActionable').toggleClass('hidden');

    power_user.show_tag_filters = $(this).hasClass('selected');
    saveSettingsDebounced();

    console.debug('show_tag_filters', power_user.show_tag_filters);
}

function onClearAllFiltersClick() {
    console.debug('clear all filters clicked');

    // We have to manually go through the elements and unfilter by clicking...
    // Thankfully nearly all filter controls are three-state-toggles
    const filterTags = $('.rm_tag_controls .rm_tag_filter').find('.tag');
    for (const tag of filterTags) {
        const toggleState = $(tag).attr('data-toggle-state');
        if (toggleState !== undefined && !isFilterState(toggleState ?? FILTER_STATES.UNDEFINED, FILTER_STATES.UNDEFINED)) {
            toggleTagThreeState($(tag), { stateOverride: FILTER_STATES.UNDEFINED, simulateClick: true });
        }
    }

    // Reset search too
    $('#character_search_bar').val('').trigger('input');
}

/**
 * Copy tags from one character to another.
 * @param {{oldAvatar: string, newAvatar: string}} data Event data
 */
function copyTags(data) {
    const prevTagMap = tag_map[data.oldAvatar] || [];
    const newTagMap = tag_map[data.newAvatar] || [];
    tag_map[data.newAvatar] = Array.from(new Set([...prevTagMap, ...newTagMap]));
}

function printViewTagList(tagContainer, empty = true) {
    if (empty) tagContainer.empty();
    const everything = Object.values(tag_map).flat();
    const sortedTags = sortTags(tags);
    for (const tag of sortedTags) {
        appendViewTagToList(tagContainer, tag, everything);
    }
}

function registerTagsSlashCommands() {
    /**
     * Gets the key for char/group for a slash command. If none can be found, a toastr will be shown and null returned.
     * @param {string?} [charName] The optionally provided char name
     * @returns {string?} - The char/group key, or null if none found
     */
    function paraGetCharKey(charName) {
        const entity = charName
            ? (characters.find(x => x.name === charName) || groups.find(x => x.name == charName))
            : (selected_group ? groups.find(x => x.id == selected_group) : characters[this_chid]);
        const key = getTagKeyForEntity(entity);
        if (!key) {
            toastr.warning(`Character ${charName} not found.`);
            return null;
        }
        return key;
    }
    /**
     * Gets a tag by its name. Optionally can create the tag if it does not exist.
     * @param {string} tagName - The name of the tag
     * @param {object} options - Optional arguments
     * @param {boolean} [options.allowCreate=false] - Whether a new tag should be created if no tag with the name exists
     * @returns {Tag?} The tag, or null if not found
     */
    function paraGetTag(tagName, { allowCreate = false } = {}) {
        if (!tagName) {
            toastr.warning('Tag name must be provided.');
            return null;
        }
        let tag = getTag(tagName);
        if (allowCreate && !tag) {
            tag = createNewTag(tagName);
        }
        if (!tag) {
            toastr.warning(`Tag ${tagName} not found.`);
            return null;
        }
        return tag;
    }

    SlashCommandParser.addCommandObject(SlashCommand.fromProps({
        name: 'tag-add',
        returns: 'true/false - Whether the tag was added or was assigned already',
        /** @param {{name: string}} namedArgs @param {string} tagName @returns {string} */
        callback: ({ name }, tagName) => {
            const key = paraGetCharKey(name);
            if (!key) return 'false';
            const tag = paraGetTag(tagName, { allowCreate: true });
            if (!tag) return 'false';
            const result = addTagsToEntity(tag, key);
            return String(result);
        },
        namedArgumentList: [
            SlashCommandNamedArgument.fromProps({ name: 'name',
                description: 'Character name',
                typeList: [ARGUMENT_TYPE.STRING],
                defaultValue: '{{char}}',
                enumProvider: ()=>[
                    ...characters.map(it=>new SlashCommandEnumValue(it.name, null, 'qr', 'C')),
                    ...groups.map(it=>new SlashCommandEnumValue(it.name, null, 'variable', 'G')),
                ],
            }),
        ],
        unnamedArgumentList: [
            SlashCommandArgument.fromProps({ description: 'tag name',
                typeList: [ARGUMENT_TYPE.STRING],
                isRequired: true,
                enumProvider: (executor)=>{
                    const key = paraGetCharKey(/**@type {string}*/(executor.namedArgumentList.find(it=>it.name == 'name')?.value));
                    if (!key) return tags.map(it=>new SlashCommandEnumValue(it.name, it.title));
                    const assigned = getTagsList(key);
                    return tags.filter(it=>!assigned.includes(it)).map(it=>new SlashCommandEnumValue(it.name, it.title));
                },
                forceEnum: false,
            }),
        ],
        helpString: `
        <div>
            Adds a tag to the character. If no character is provided, it adds it to the current character (<code>{{char}}</code>).
            If the tag doesn't exist, it is created.
        </div>
        <div>
            <strong>Example:</strong>
            <ul>
                <li>
                    <pre><code>/tag-add name="Chloe" scenario</code></pre>
                    will add the tag "scenario" to the character named Chloe.
                </li>
            </ul>
        </div>
    `,
    }));
    SlashCommandParser.addCommandObject(SlashCommand.fromProps({
        name: 'tag-remove',
        returns: 'true/false - Whether the tag was removed or wasn\'t assigned already',
        /** @param {{name: string}} namedArgs @param {string} tagName @returns {string} */
        callback: ({ name }, tagName) => {
            const key = paraGetCharKey(name);
            if (!key) return 'false';
            const tag = paraGetTag(tagName);
            if (!tag) return 'false';
            const result = removeTagFromEntity(tag, key);
            return String(result);
        },
        namedArgumentList: [
            SlashCommandNamedArgument.fromProps({ name: 'name',
                description: 'Character name',
                typeList: [ARGUMENT_TYPE.STRING],
                defaultValue: '{{char}}',
                enumProvider: ()=>[
                    ...characters.map(it=>new SlashCommandEnumValue(it.name, null, 'qr', 'C')),
                    ...groups.map(it=>new SlashCommandEnumValue(it.name, null, 'variable', 'G')),
                ],
            }),
        ],
        unnamedArgumentList: [
            SlashCommandArgument.fromProps({ description: 'tag name',
                typeList: [ARGUMENT_TYPE.STRING],
                isRequired: true,
                /**@param {SlashCommandExecutor} executor */
                enumProvider: (executor)=>{
                    const key = paraGetCharKey(/**@type {string}*/(executor.namedArgumentList.find(it=>it.name == 'name')?.value));
                    if (!key) return tags.map(it=>new SlashCommandEnumValue(it.name, it.title));
                    return getTagsList(key).map(it=>new SlashCommandEnumValue(it.name, it.title));
                },
            }),
        ],
        helpString: `
        <div>
            Removes a tag from the character. If no character is provided, it removes it from the current character (<code>{{char}}</code>).
        </div>
        <div>
            <strong>Example:</strong>
            <ul>
                <li>
                    <pre><code>/tag-remove name="Chloe" scenario</code></pre>
                    will remove the tag "scenario" from the character named Chloe.
                </li>
            </ul>
        </div>
    `,
    }));
    SlashCommandParser.addCommandObject(SlashCommand.fromProps({
        name: 'tag-exists',
        returns: 'true/false - Whether the given tag name is assigned to the character',
        /** @param {{name: string}} namedArgs @param {string} tagName @returns {string} */
        callback: ({ name }, tagName) => {
            const key = paraGetCharKey(name);
            if (!key) return 'false';
            const tag = paraGetTag(tagName);
            if (!tag) return 'false';
            return String(tag_map[key].includes(tag.id));
        },
        namedArgumentList: [
            new SlashCommandNamedArgument('name', 'Character name', [ARGUMENT_TYPE.STRING], false, false, '{{char}}'),
        ],
        unnamedArgumentList: [
            new SlashCommandArgument('tag name', [ARGUMENT_TYPE.STRING], true),
        ],
        helpString: `
        <div>
            Checks whether the given tag is assigned to the character. If no character is provided, it checks the current character (<code>{{char}}</code>).
        </div>
        <div>
            <strong>Example:</strong>
            <ul>
                <li>
                    <pre><code>/tag-exists name="Chloe" scenario</code></pre>
                    will return true if the character named Chloe has the tag "scenario".
                </li>
            </ul>
        </div>
    `,
    }));
    SlashCommandParser.addCommandObject(SlashCommand.fromProps({
        name: 'tag-list',
        returns: 'Comma-separated list of all assigned tags',
        /** @param {{name: string}} namedArgs @returns {string} */
        callback: ({ name }) => {
            const key = paraGetCharKey(name);
            if (!key) return '';
            const tags = getTagsList(key);
            return tags.map(x => x.name).join(', ');
        },
        namedArgumentList: [
            new SlashCommandNamedArgument('name', 'Character name', [ARGUMENT_TYPE.STRING], false, false, '{{char}}'),
        ],
        helpString: `
        <div>
            Lists all assigned tags of the character. If no character is provided, it uses the current character (<code>{{char}}</code>).
            <br />
            Note that there is no special handling for tags containing commas, they will be printed as-is.
        </div>
        <div>
            <strong>Example:</strong>
            <ul>
                <li>
                    <pre><code>/tag-list name="Chloe"</code></pre>
                    could return something like <code>OC, scenario, edited, funny</code>
                </li>
            </ul>
        </div>
    `,
    }));
}

export function initTags() {
    createTagInput('#tagInput', '#tagList', { tagOptions: { removable: true } });
    createTagInput('#groupTagInput', '#groupTagList', { tagOptions: { removable: true } });

    $(document).on('click', '#rm_button_create', onCharacterCreateClick);
    $(document).on('click', '#rm_button_group_chats', onGroupCreateClick);
    $(document).on('click', '.tag_remove', onTagRemoveClick);
    $(document).on('input', '.tag_input', onTagInput);
    $(document).on('click', '.tags_view', onViewTagsListClick);
    $(document).on('click', '.tag_delete', onTagDeleteClick);
    $(document).on('click', '.tag_as_folder', onTagAsFolderClick);
    $(document).on('input', '.tag_view_name', onTagRenameInput);
    $(document).on('click', '.tag_view_create', onTagCreateClick);
    $(document).on('click', '.tag_view_backup', onTagsBackupClick);
    $(document).on('click', '.tag_view_restore', onBackupRestoreClick);
    eventSource.on(event_types.CHARACTER_DUPLICATED, copyTags);
    eventSource.makeFirst(event_types.CHAT_CHANGED, () => selected_group ? applyTagsOnGroupSelect() : applyTagsOnCharacterSelect());

    $(document).on('input', '#tag_view_list input[name="auto_sort_tags"]', (evt) => {
        const toggle = $(evt.target).is(':checked');
        toggleAutoSortTags(evt.originalEvent, toggle);
        printViewTagList($('#tag_view_list .tag_view_list_tags'));
    });
    $(document).on('focusout', '#tag_view_list .tag_view_name', (evt) => {
        // Reorder/reprint tags, but only if the name actually has changed, and only if we auto sort tags
        if (!power_user.auto_sort_tags || !$(evt.target).is('[dirty]')) return;

        // Remember the order, so we can flash highlight if it changed after reprinting
        const tagId = ($(evt.target).closest('.tag_view_item')).attr('id');
        const oldOrder = $('#tag_view_list .tag_view_item').map((_, el) => el.id).get();

        printViewTagList($('#tag_view_list .tag_view_list_tags'));

        // If the new focus would've been inside the now redrawn tag list, we should at least move back the focus to the current name
        // Otherwise tab-navigation gets a bit weird
        if (evt.relatedTarget instanceof HTMLElement && $(evt.relatedTarget).closest('#tag_view_list')) {
            $(`#tag_view_list .tag_view_item[id="${tagId}"] .tag_view_name`)[0]?.focus();
        }

        const newOrder = $('#tag_view_list .tag_view_item').map((_, el) => el.id).get();
        const orderChanged = !oldOrder.every((id, index) => id === newOrder[index]);
        if (orderChanged) {
            flashHighlight($(`#tag_view_list .tag_view_item[id="${tagId}"]`));
        }
    });

    // Initialize auto sort setting based on whether it was sorted before
    if (power_user.auto_sort_tags === undefined || power_user.auto_sort_tags === null) {
        power_user.auto_sort_tags = !isManuallySorted();
        if (power_user.auto_sort_tags) {
            printCharactersDebounced();
        }
    }

    registerTagsSlashCommands();
}<|MERGE_RESOLUTION|>--- conflicted
+++ resolved
@@ -20,15 +20,12 @@
 import { SlashCommandParser } from './slash-commands/SlashCommandParser.js';
 import { SlashCommand } from './slash-commands/SlashCommand.js';
 import { ARGUMENT_TYPE, SlashCommandArgument, SlashCommandNamedArgument } from './slash-commands/SlashCommandArgument.js';
-<<<<<<< HEAD
 import { isMobile } from './RossAscends-mods.js';
 import { POPUP_RESULT, POPUP_TYPE, callGenericPopup } from './popup.js';
 import { debounce_timeout } from './constants.js';
 import { INTERACTABLE_CONTROL_CLASS } from './keyboard.js';
-=======
 import { SlashCommandEnumValue } from './slash-commands/SlashCommandEnumValue.js';
 import { SlashCommandExecutor } from './slash-commands/SlashCommandExecutor.js';
->>>>>>> 5ed4bd87
 
 export {
     TAG_FOLDER_TYPES,
@@ -667,7 +664,7 @@
     ALWAYS_IMPORT_ALL: 1,
     ONLY_IMPORT_EXISTING: 2,
     IMPORT_NONE: 3,
-    ASK: 4
+    ASK: 4,
 };
 
 let globalTagImportSetting = tagImportSettings.ASK; // Default setting
@@ -739,7 +736,7 @@
         EXISTING: { result: 2, text: 'Import Existing' },
         ALL: { result: 3, text: 'Import All' },
         NONE: { result: 4, text: 'Import None' },
-    }
+    };
 
     const customButtonsCaptions = Object.values(importButtons).map(button => `&quot;${button.text}&quot;`);
     const customButtonsString = customButtonsCaptions.slice(0, -1).join(', ') + ' or ' + customButtonsCaptions.slice(-1);
