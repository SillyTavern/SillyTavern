--- conflicted
+++ resolved
@@ -264,20 +264,10 @@
             console.log('created tag', tag);
         }
 
-<<<<<<< HEAD
-        addTagToMap(tag.id);
-        //check if the tag is already in the character's tag map
-        if (!tag_map[imported_char.avatar].includes(tag.id)) {
-            tag_map[imported_char.avatar].push(tag.id);
-            console.log('added tag to map', tag, imported_char.name);
-        }
-            
-=======
         if (!tag_map[imported_char.avatar].includes(tag.id)) {
             tag_map[imported_char.avatar].push(tag.id);
             console.debug('added tag to map', tag, imported_char.name);
         }
->>>>>>> a4b6cba5
     };
     saveSettingsDebounced();
     await getCharacters();
