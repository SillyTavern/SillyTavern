--- conflicted
+++ resolved
@@ -4462,14 +4462,8 @@
             chat_create_date = humanizedDateTime();
         }
         await getChatResult();
-<<<<<<< HEAD
         //await saveChat(); Again unnecessary, saveChat() gets called a millisecond after this from somewhere else.
-        eventSource.emit('chatLoaded', {detail: {id: this_chid, character: characters[this_chid]}});
-=======
-        await saveChat();
         eventSource.emit('chatLoaded', { detail: { id: this_chid, character: characters[this_chid] } });
->>>>>>> 303f961e
-
 
         setTimeout(function () {
             $('#send_textarea').click();
