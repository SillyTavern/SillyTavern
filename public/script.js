--- conflicted
+++ resolved
@@ -164,17 +164,10 @@
 let converter = new showdown.Converter({ emoji: "true" });
 const gpt3 = new GPT3BrowserTokenizer({ type: 'gpt3' });
 /* let bg_menu_toggle = false; */
-<<<<<<< HEAD
 const systemUserName = "SillyTavern System";
 let default_user_name = "You";
 let name1 = default_user_name;
 let name2 = "SillyTavern System";
-=======
-const systemUserName = "SillyTavern";
-let default_user_name = "You";
-let name1 = default_user_name;
-let name2 = "SillyTavern";
->>>>>>> 652e44c7
 let chat = [];
 let safetychat = [
     {
@@ -260,17 +253,10 @@
         is_name: true,
         mes: [
             'Welcome to SillyTavern! In order to begin chatting:',
-<<<<<<< HEAD
             '<ol>',
             '<li>Connect to one of the supported generation APIs (the plug icon)</li>',
             '<li>Create or pick a character from the list (the top-right namecard icon)</li>',
             '</ol>',
-=======
-            '<ul>',
-            '<li>Connect to one of the supported generation APIs</li>',
-            '<li>Create or pick a character from the list</li>',
-            '</ul>',
->>>>>>> 652e44c7
             "<h4>Running on Colab and can't get an answer from the AI or getting Out of Memory errors?</h4>",
             'Set a lower Context Size in AI generation settings (leftmost icon).<br>Values in range of 1400-1600 Tokens would be the safest choice.',
             '<h4>Still have questions left?</h4>',
