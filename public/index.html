--- conflicted
+++ resolved
@@ -2787,8 +2787,6 @@
         </div>
     </div>
 </div>
-
-<<<<<<< HEAD
 <div id="group_list_template" class="template_element">
     <div class="group_select flex-container wide100p alignitemsflexstart">
         <div class="avatar">
@@ -2799,48 +2797,6 @@
             <i class='group_fav_icon fa-solid fa-star'></i>
             <input class="ch_fav" value="" hidden />
             <div class="tags tags_inline"></div>
-=======
-    <!-- popups live outside sheld to avoid blur conflicts -->
-    <div id="options" class="font-family-reset">
-        <div class="options-content">
-            <a id="option_back_to_main">
-                <i class="fa-lg fa-solid fa-left-long"></i>
-                <span>Back to parent chat</span>
-            </a>
-            <a id="option_new_bookmark">
-                <i class="fa-lg fa-solid fa-bookmark"></i>
-                <span>Save bookmark</span>
-            </a>
-            <a id="option_toggle_AN">
-                <i class="fa-lg fa-solid fa-note-sticky"></i>
-                <span>Author's Note</span>
-            </a>
-            <a id="option_convert_to_group">
-                <i class="fa-lg fa-solid fa-people-arrows"></i>
-                <span>Convert to group</span>
-            </a>
-            <a id="option_start_new_chat">
-                <i class="fa-lg fa-solid fa-comment-dots"></i>
-                <span>Start new chat</span>
-            </a>
-            <a id="option_select_chat">
-                <i class="fa-lg fa-solid fa-address-book"></i>
-                <span>View past chats</span>
-            </a>
-            <hr>
-            <a id="option_delete_mes">
-                <i class="fa-lg fa-solid fa-trash-can"></i>
-                <span>Delete messages</span>
-            </a>
-            <a id="option_impersonate" title="Ask AI to write your message for you">
-                <i class="fa-lg fa-solid fa-user-secret"></i>
-                <span>Impersonate</span>
-            </a>
-            <a id="option_regenerate">
-                <i class="fa-lg fa-solid fa-repeat"></i>
-                <span>Regenerate</span>
-            </a>
->>>>>>> 1ba8b5b3
         </div>
     </div>
 </div>
