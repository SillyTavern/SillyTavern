#!/usr/bin/env node

const process = require('process')
const yargs = require('yargs/yargs');
const { hideBin } = require('yargs/helpers');
const net = require("net");
// work around a node v20 bug: https://github.com/nodejs/node/issues/47822#issuecomment-1564708870
if (net.setDefaultAutoSelectFamily) {
    net.setDefaultAutoSelectFamily(false);
}

const cliArguments = yargs(hideBin(process.argv))
    .option('ssl', {
        type: 'boolean',
        default: false,
        describe: 'Enables SSL'
    }).option('certPath', {
        type: 'string',
        default: 'certs/cert.pem',
        describe: 'Path to your certificate file.'
    }).option('keyPath', {
        type: 'string',
        default: 'certs/privkey.pem',
        describe: 'Path to your private key file.'
    }).argv;

// change all relative paths
const path = require('path');
const directory = process.pkg ? path.dirname(process.execPath) : __dirname;
console.log(process.pkg ? 'Running from binary' : 'Running from source');
process.chdir(directory);

const express = require('express');
const compression = require('compression');
const app = express();
const responseTime = require('response-time')
app.use(compression());
app.use(responseTime());

const fs = require('fs');
const readline = require('readline');
const open = require('open');

const rimraf = require("rimraf");
const multer = require("multer");
const http = require("http");
const https = require('https');
const basicAuthMiddleware = require('./src/middleware/basicAuthMiddleware');
const extract = require('png-chunks-extract');
const encode = require('png-chunks-encode');
const PNGtext = require('png-chunk-text');

const jimp = require('jimp');
const sanitize = require('sanitize-filename');
const mime = require('mime-types');

const cookieParser = require('cookie-parser');
const crypto = require('crypto');
const ipaddr = require('ipaddr.js');
const json5 = require('json5');

const exif = require('piexifjs');
const webp = require('webp-converter');
const DeviceDetector = require("device-detector-js");
const { TextEncoder, TextDecoder } = require('util');
const utf8Encode = new TextEncoder();
const commandExistsSync = require('command-exists').sync;

const characterCardParser = require('./src/character-card-parser.js');
const config = require(path.join(process.cwd(), './config.conf'));

const server_port = process.env.SILLY_TAVERN_PORT || config.port;

const whitelistPath = path.join(process.cwd(), "./whitelist.txt");
let whitelist = config.whitelist;

if (fs.existsSync(whitelistPath)) {
    try {
        let whitelistTxt = fs.readFileSync(whitelistPath, 'utf-8');
        whitelist = whitelistTxt.split("\n").filter(ip => ip).map(ip => ip.trim());
    } catch (e) { }
}

const whitelistMode = config.whitelistMode;
const autorun = config.autorun && !cliArguments.ssl;
const enableExtensions = config.enableExtensions;
const listen = config.listen;
const allowKeysExposure = config.allowKeysExposure;

const axios = require('axios');
const tiktoken = require('@dqbd/tiktoken');
const WebSocket = require('ws');
const AIHorde = require("./src/horde");
const ai_horde = new AIHorde({
    client_agent: getVersion()?.agent || 'SillyTavern:UNKNOWN:Cohee#1207',
});
const ipMatching = require('ip-matching');
const yauzl = require('yauzl');

const Client = require('node-rest-client').Client;
const client = new Client();

client.on('error', (err) => {
    console.error('An error occurred:', err);
});

const poe = require('./src/poe-client');

let api_server = "http://0.0.0.0:5000";
let api_novelai = "https://api.novelai.net";
let api_openai = "https://api.openai.com/v1";
let api_claude = "https://api.anthropic.com/v1";
let main_api = "kobold";

let response_generate_novel;
let characters = {};
let response_dw_bg;
let response_getstatus;


//RossAscends: Added function to format dates used in files and chat timestamps to a humanized format.
//Mostly I wanted this to be for file names, but couldn't figure out exactly where the filename save code was as everything seemed to be connected.
//During testing, this performs the same as previous date.now() structure.
//It also does not break old characters/chats, as the code just uses whatever timestamp exists in the chat.
//New chats made with characters will use this new formatting.
//Useable variable is (( humanizedISO8601Datetime ))

const delay = ms => new Promise(resolve => setTimeout(resolve, ms))

const { SentencePieceProcessor, cleanText } = require("sentencepiece-js");
const { Tokenizer } = require('@mlc-ai/web-tokenizers');
const CHARS_PER_TOKEN = 3.35;

let spp_llama;
let spp_nerd;
let spp_nerd_v2;
let claude_tokenizer;

async function loadSentencepieceTokenizer(modelPath) {
    try {
        const spp = new SentencePieceProcessor();
        await spp.load(modelPath);
        return spp;
    } catch (error) {
        console.error("Sentencepiece tokenizer failed to load: " + modelPath, error);
        return null;
    }
};

async function countSentencepieceTokens(spp, text) {
    // Fallback to strlen estimation
    if (!spp) {
        return Math.ceil(text.length / CHARS_PER_TOKEN);
    }

    let cleaned = cleanText(text);

    let ids = spp.encodeIds(cleaned);
    return ids.length;
}

async function loadClaudeTokenizer(modelPath) {
    try {
        const arrayBuffer = fs.readFileSync(modelPath).buffer;
        const instance = await Tokenizer.fromJSON(arrayBuffer);
        return instance;
    } catch (error) {
        console.error("Claude tokenizer failed to load: " + modelPath, error);
        return null;
    }
}

function countClaudeTokens(tokenizer, messages) {
    const convertedPrompt = convertClaudePrompt(messages, false, false);

    // Fallback to strlen estimation
    if (!tokenizer) {
        return Math.ceil(convertedPrompt.length / CHARS_PER_TOKEN);
    }

    const count = tokenizer.encode(convertedPrompt).length;
    return count;
}

const tokenizersCache = {};

function getTokenizerModel(requestModel) {
    if (requestModel.includes('claude')) {
        return 'claude';
    }

    if (requestModel.includes('gpt-4-32k')) {
        return 'gpt-4-32k';
    }

    if (requestModel.includes('gpt-4')) {
        return 'gpt-4';
    }

    if (requestModel.includes('gpt-3.5-turbo')) {
        return 'gpt-3.5-turbo';
    }

    // default
    return 'gpt-3.5-turbo';
}

function getTiktokenTokenizer(model) {
    if (tokenizersCache[model]) {
        return tokenizersCache[model];
    }

    const tokenizer = tiktoken.encoding_for_model(model);
    console.log('Instantiated the tokenizer for', model);
    tokenizersCache[model] = tokenizer;
    return tokenizer;
}

function humanizedISO8601DateTime() {
    let baseDate = new Date(Date.now());
    let humanYear = baseDate.getFullYear();
    let humanMonth = (baseDate.getMonth() + 1);
    let humanDate = baseDate.getDate();
    let humanHour = (baseDate.getHours() < 10 ? '0' : '') + baseDate.getHours();
    let humanMinute = (baseDate.getMinutes() < 10 ? '0' : '') + baseDate.getMinutes();
    let humanSecond = (baseDate.getSeconds() < 10 ? '0' : '') + baseDate.getSeconds();
    let humanMillisecond = (baseDate.getMilliseconds() < 10 ? '0' : '') + baseDate.getMilliseconds();
    let HumanizedDateTime = (humanYear + "-" + humanMonth + "-" + humanDate + " @" + humanHour + "h " + humanMinute + "m " + humanSecond + "s " + humanMillisecond + "ms");
    return HumanizedDateTime;
};

var is_colab = process.env.colaburl !== undefined;
var charactersPath = 'public/characters/';
var chatsPath = 'public/chats/';
const AVATAR_WIDTH = 400;
const AVATAR_HEIGHT = 600;
const jsonParser = express.json({ limit: '100mb' });
const urlencodedParser = express.urlencoded({ extended: true, limit: '100mb' });
const baseRequestArgs = { headers: { "Content-Type": "application/json" } };
const directories = {
    worlds: 'public/worlds/',
    avatars: 'public/User Avatars',
    groups: 'public/groups/',
    groupChats: 'public/group chats',
    chats: 'public/chats/',
    characters: 'public/characters/',
    backgrounds: 'public/backgrounds',
    novelAI_Settings: 'public/NovelAI Settings',
    koboldAI_Settings: 'public/KoboldAI Settings',
    openAI_Settings: 'public/OpenAI Settings',
    textGen_Settings: 'public/TextGen Settings',
    thumbnails: 'thumbnails/',
    thumbnailsBg: 'thumbnails/bg/',
    thumbnailsAvatar: 'thumbnails/avatar/',
    themes: 'public/themes',
    extensions: 'public/scripts/extensions',
    instruct: 'public/instruct',
    context: 'public/context',
    backups: 'backups/',
};

// CSRF Protection //
const doubleCsrf = require('csrf-csrf').doubleCsrf;

const CSRF_SECRET = crypto.randomBytes(8).toString('hex');
const COOKIES_SECRET = crypto.randomBytes(8).toString('hex');

const { generateToken, doubleCsrfProtection } = doubleCsrf({
    getSecret: () => CSRF_SECRET,
    cookieName: "X-CSRF-Token",
    cookieOptions: {
        httpOnly: true,
        sameSite: "strict",
        secure: false
    },
    size: 64,
    getTokenFromRequest: (req) => req.headers["x-csrf-token"]
});

app.get("/csrf-token", (req, res) => {
    res.json({
        "token": generateToken(res)
    });
});

app.use(cookieParser(COOKIES_SECRET));
app.use(doubleCsrfProtection);

// CORS Settings //
const cors = require('cors');
const CORS = cors({
    origin: 'null',
    methods: ['OPTIONS']
});

app.use(CORS);

if (listen && config.basicAuthMode) app.use(basicAuthMiddleware);

app.use(function (req, res, next) { //Security
    let clientIp = req.connection.remoteAddress;
    let ip = ipaddr.parse(clientIp);
    // Check if the IP address is IPv4-mapped IPv6 address
    if (ip.kind() === 'ipv6' && ip.isIPv4MappedAddress()) {
        const ipv4 = ip.toIPv4Address().toString();
        clientIp = ipv4;
    } else {
        clientIp = ip;
        clientIp = clientIp.toString();
    }

    //clientIp = req.connection.remoteAddress.split(':').pop();
    if (whitelistMode === true && !whitelist.some(x => ipMatching.matches(clientIp, ipMatching.getMatch(x)))) {
        console.log('Forbidden: Connection attempt from ' + clientIp + '. If you are attempting to connect, please add your IP address in whitelist or disable whitelist mode in config.conf in root of SillyTavern folder.\n');
        return res.status(403).send('<b>Forbidden</b>: Connection attempt from <b>' + clientIp + '</b>. If you are attempting to connect, please add your IP address in whitelist or disable whitelist mode in config.conf in root of SillyTavern folder.');
    }
    next();
});

app.use((req, res, next) => {
    if (req.url.startsWith('/characters/') && is_colab && process.env.googledrive == 2) {

        const filePath = path.join(charactersPath, decodeURIComponent(req.url.substr('/characters'.length)));
        console.log('req.url: ' + req.url);
        console.log(filePath);
        fs.access(filePath, fs.constants.R_OK, (err) => {
            if (!err) {
                res.sendFile(filePath, { root: process.cwd() });
            } else {
                res.send('Character not found: ' + filePath);
                //next();
            }
        });
    } else {
        next();
    }
});

app.use(express.static(process.cwd() + "/public", { refresh: true }));

app.use('/backgrounds', (req, res) => {
    const filePath = decodeURIComponent(path.join(process.cwd(), 'public/backgrounds', req.url.replace(/%20/g, ' ')));
    fs.readFile(filePath, (err, data) => {
        if (err) {
            res.status(404).send('File not found');
            return;
        }
        //res.contentType('image/jpeg');
        res.send(data);
    });
});

app.use('/characters', (req, res) => {
    const filePath = decodeURIComponent(path.join(process.cwd(), charactersPath, req.url.replace(/%20/g, ' ')));
    fs.readFile(filePath, (err, data) => {
        if (err) {
            res.status(404).send('File not found');
            return;
        }
        res.send(data);
    });
});
app.use(multer({ dest: "uploads", limits: { fieldSize: 10 * 1024 * 1024 } }).single("avatar"));
app.get("/", function (request, response) {
    response.sendFile(process.cwd() + "/public/index.html");
});
app.get("/notes/*", function (request, response) {
    response.sendFile(process.cwd() + "/public" + request.url + ".html");
});
app.get('/deviceinfo', function (request, response) {
    const userAgent = request.header('user-agent');
    const deviceDetector = new DeviceDetector();
    const deviceInfo = deviceDetector.parse(userAgent);
    return response.send(deviceInfo);
});
app.get('/version', function (_, response) {
    const data = getVersion();
    response.send(data);
})

//**************Kobold api
app.post("/generate", jsonParser, async function (request, response_generate = response) {
    if (!request.body) return response_generate.sendStatus(400);

    const request_prompt = request.body.prompt;
    const controller = new AbortController();
    request.socket.removeAllListeners('close');
    request.socket.on('close', async function () {
        if (request.body.can_abort && !response_generate.finished) {
            try {
                console.log('Aborting Kobold generation...');
                // send abort signal to koboldcpp
                const abortResponse = await fetch(`${api_server}/extra/abort`, {
                    method: 'POST',
                });

                if (!abortResponse.ok) {
                    console.log('Error sending abort request to Kobold:', abortResponse.status);
                }
            } catch (error) {
                console.log(error);
            }
        }
        controller.abort();
    });

    let this_settings = {
        prompt: request_prompt,
        use_story: false,
        use_memory: false,
        use_authors_note: false,
        use_world_info: false,
        max_context_length: request.body.max_context_length,
        singleline: !!request.body.singleline,
    };

    if (request.body.gui_settings == false) {
        const sampler_order = [request.body.s1, request.body.s2, request.body.s3, request.body.s4, request.body.s5, request.body.s6, request.body.s7];
        this_settings = {
            prompt: request_prompt,
            use_story: false,
            use_memory: false,
            use_authors_note: false,
            use_world_info: false,
            max_context_length: request.body.max_context_length,
            max_length: request.body.max_length,
            rep_pen: request.body.rep_pen,
            rep_pen_range: request.body.rep_pen_range,
            rep_pen_slope: request.body.rep_pen_slope,
            temperature: request.body.temperature,
            tfs: request.body.tfs,
            top_a: request.body.top_a,
            top_k: request.body.top_k,
            top_p: request.body.top_p,
            typical: request.body.typical,
            sampler_order: sampler_order,
            singleline: !!request.body.singleline,
        };
        if (!!request.body.stop_sequence) {
            this_settings['stop_sequence'] = request.body.stop_sequence;
        }
    }

    console.log(this_settings);
    const args = {
        body: JSON.stringify(this_settings),
        headers: { "Content-Type": "application/json" },
        signal: controller.signal,
    };

    const MAX_RETRIES = 50;
    const delayAmount = 2500;
    let fetch, url, response;
    for (let i = 0; i < MAX_RETRIES; i++) {
        try {
            fetch = require('node-fetch').default;
            url = request.body.streaming ? `${api_server}/extra/generate/stream` : `${api_server}/v1/generate`;
            response = await fetch(url, { method: 'POST', timeout: 0, ...args });

            if (request.body.streaming) {
                request.socket.on('close', function () {
                    response.body.destroy(); // Close the remote stream
                    response_generate.end(); // End the Express response
                });

                response.body.on('end', function () {
                    console.log("Streaming request finished");
                    response_generate.end();
                });

                // Pipe remote SSE stream to Express response
                return response.body.pipe(response_generate);
            } else {
                if (!response.ok) {
                    console.log(`Kobold returned error: ${response.status} ${response.statusText} ${await response.text()}`);
                    return response.status(response.status).send({ error: true });
                }

                const data = await response.json();
                return response_generate.send(data);
            }
        } catch (error) {
            // response
            switch (error?.status) {
                case 403:
                case 503: // retry in case of temporary service issue, possibly caused by a queue failure?
                    console.debug(`KoboldAI is busy. Retry attempt ${i + 1} of ${MAX_RETRIES}...`);
                    await delay(delayAmount);
                    break;
                default:
                    if ('status' in error) {
                        console.log('Status Code from Kobold:', error.status);
                    }
                    return response_generate.send({ error: true });
            }
        }
    }

    console.log('Max retries exceeded. Giving up.');
    return response_generate.send({ error: true });
});

//************** Text generation web UI
app.post("/generate_textgenerationwebui", jsonParser, async function (request, response_generate = response) {
    if (!request.body) return response_generate.sendStatus(400);

    console.log(request.body);

    const controller = new AbortController();
    let isGenerationStopped = false;
    request.socket.removeAllListeners('close');
    request.socket.on('close', function () {
        isGenerationStopped = true;
        controller.abort();
    });

    if (request.header('X-Response-Streaming')) {
        response_generate.writeHead(200, {
            'Content-Type': 'text/plain;charset=utf-8',
            'Transfer-Encoding': 'chunked',
            'Cache-Control': 'no-transform',
        });

        async function* readWebsocket() {
            const streamingUrl = request.header('X-Streaming-URL');
            const websocket = new WebSocket(streamingUrl);

            websocket.on('open', async function () {
                console.log('websocket open');
                websocket.send(JSON.stringify(request.body));
            });

            websocket.on('error', (err) => {
                console.error(err);
                websocket.close();
            });

            websocket.on('close', (code, buffer) => {
                const reason = new TextDecoder().decode(buffer)
                console.log(reason);
            });

            while (true) {
                if (isGenerationStopped) {
                    console.error('Streaming stopped by user. Closing websocket...');
                    websocket.close();
                    return;
                }

                const rawMessage = await new Promise(resolve => websocket.once('message', resolve));
                const message = json5.parse(rawMessage);

                switch (message.event) {
                    case 'text_stream':
                        yield message.text;
                        break;
                    case 'stream_end':
                        websocket.close();
                        return;
                }
            }
        }

        let reply = '';

        try {
            for await (const text of readWebsocket()) {
                if (typeof text !== 'string') {
                    break;
                }

                let newText = text;

                if (!newText) {
                    continue;
                }

                reply += text;
                response_generate.write(newText);
            }

            console.log(reply);
        }
        finally {
            response_generate.end();
        }
    }
    else {
        const args = {
            body: JSON.stringify(request.body),
            headers: { "Content-Type": "application/json" },
            signal: controller.signal,
        };

        try {
            const data = await postAsync(api_server + "/v1/generate", args);
            console.log(data);
            return response_generate.send(data);
        } catch (error) {
            console.log(error);
            return response_generate.send({ error: true });
        }
    }
});


app.post("/savechat", jsonParser, function (request, response) {
    try {
        var dir_name = String(request.body.avatar_url).replace('.png', '');
        let chat_data = request.body.chat;
        let jsonlData = chat_data.map(JSON.stringify).join('\n');
        fs.writeFileSync(`${chatsPath + sanitize(dir_name)}/${sanitize(String(request.body.file_name))}.jsonl`, jsonlData, 'utf8');
        return response.send({ result: "ok" });
    } catch (error) {
        response.send(error);
        return console.log(error);
    }
});

app.post("/getchat", jsonParser, function (request, response) {
    try {
        const dirName = String(request.body.avatar_url).replace('.png', '');
        const chatDirExists = fs.existsSync(chatsPath + dirName);

        //if no chat dir for the character is found, make one with the character name
        if (!chatDirExists) {
            fs.mkdirSync(chatsPath + dirName);
            return response.send({});
        }


        if (!request.body.file_name) {
            return response.send({});
        }

        const fileName = `${chatsPath + dirName}/${sanitize(String(request.body.file_name))}.jsonl`;
        const chatFileExists = fs.existsSync(fileName);

        if (!chatFileExists) {
            return response.send({});
        }

        const data = fs.readFileSync(fileName, 'utf8');
        const lines = data.split('\n');

        // Iterate through the array of strings and parse each line as JSON
        const jsonData = lines.map(tryParse).filter(x => x);
        return response.send(jsonData);
    } catch (error) {
        console.error(error);
        return response.send({});
    }
});

app.post("/getstatus", jsonParser, async function (request, response_getstatus = response) {
    if (!request.body) return response_getstatus.sendStatus(400);
    api_server = request.body.api_server;
    main_api = request.body.main_api;
    if (api_server.indexOf('localhost') != -1) {
        api_server = api_server.replace('localhost', '127.0.0.1');
    }
    var args = {
        headers: { "Content-Type": "application/json" }
    };
    var url = api_server + "/v1/model";
    let version = '';
    let koboldVersion = {};
    if (main_api == "kobold") {
        try {
            version = (await getAsync(api_server + "/v1/info/version")).result;
        }
        catch {
            version = '0.0.0';
        }
        try {
            koboldVersion = (await getAsync(api_server + "/extra/version"));
        }
        catch {
            koboldVersion = {
                result: 'Kobold',
                version: '0.0',
            };
        }
    }
    client.get(url, args, function (data, response) {
        if (typeof data !== 'object') {
            data = {};
        }
        if (response.statusCode == 200) {
            data.version = version;
            data.koboldVersion = koboldVersion;
            if (data.result != "ReadOnly") {
            } else {
                data.result = "no_connection";
            }
        } else {
            data.result = "no_connection";
        }
        response_getstatus.send(data);
    }).on('error', function () {
        response_getstatus.send({ result: "no_connection" });
    });
});

const formatApiUrl = (url) => (url.indexOf('localhost') !== -1)
    ? url.replace('localhost', '127.0.0.1')
    : url;

function getVersion() {
    let pkgVersion = 'UNKNOWN';
    let gitRevision = null;
    let gitBranch = null;
    try {
        const pkgJson = require('./package.json');
        pkgVersion = pkgJson.version;
        if (!process.pkg && commandExistsSync('git')) {
            gitRevision = require('child_process')
                .execSync('git rev-parse --short HEAD', { cwd: process.cwd(), stdio: ['ignore', 'pipe', 'ignore'] })
                .toString().trim();

            gitBranch = require('child_process')
                .execSync('git rev-parse --abbrev-ref HEAD', { cwd: process.cwd(), stdio: ['ignore', 'pipe', 'ignore'] })
                .toString().trim();
        }
    }
    catch {
        // suppress exception
    }

    const agent = `SillyTavern:${pkgVersion}:Cohee#1207`;
    return { agent, pkgVersion, gitRevision, gitBranch };
}

function tryParse(str) {
    try {
        return json5.parse(str);
    } catch {
        return undefined;
    }
}

function convertToV2(char) {
    // Simulate incoming data from frontend form
    const result = charaFormatData({
        json_data: JSON.stringify(char),
        ch_name: char.name,
        description: char.description,
        personality: char.personality,
        scenario: char.scenario,
        first_mes: char.first_mes,
        mes_example: char.mes_example,
        creator_notes: char.creatorcomment,
        talkativeness: char.talkativeness,
        fav: char.fav,
        creator: char.creator,
        tags: char.tags,
    });

    result.chat = char.chat;
    result.create_date = char.create_date;
    return result;
}

function unsetFavFlag(char) {
    const _ = require('lodash');
    _.set(char, 'fav', false);
    _.set(char, 'data.extensions.fav', false);
}

function readFromV2(char) {
    const _ = require('lodash');
    if (_.isUndefined(char.data)) {
        console.warn('Spec v2 data missing');
        return char;
    }

    const fieldMappings = {
        name: 'name',
        description: 'description',
        personality: 'personality',
        scenario: 'scenario',
        first_mes: 'first_mes',
        mes_example: 'mes_example',
        talkativeness: 'extensions.talkativeness',
        fav: 'extensions.fav',
    };

    _.forEach(fieldMappings, (v2Path, charField) => {
        //console.log(`Migrating field: ${charField} from ${v2Path}`);
        const v2Value = _.get(char.data, v2Path);
        if (_.isUndefined(v2Value)) {
            let defaultValue = undefined;

            // Backfill default values for missing ST extension fields
            if (v2Path === 'extensions.talkativeness') {
                defaultValue = 0.5;
            }

            if (v2Path === 'extensions.fav') {
                defaultValue = false;
            }

            if (!_.isUndefined(defaultValue)) {
                //console.debug(`Spec v2 extension data missing for field: ${charField}, using default value: ${defaultValue}`);
                char[charField] = defaultValue;
            } else {
                console.debug(`Spec v2 data missing for unknown field: ${charField}`);
                return;
            }
        }
        if (!_.isUndefined(char[charField]) && !_.isUndefined(v2Value) && char[charField] !== v2Value) {
            console.debug(`Spec v2 data mismatch with Spec v1 for field: ${charField}`, char[charField], v2Value);
        }
        char[charField] = v2Value;
    });

    return char;
}

//***************** Main functions
function charaFormatData(data) {
    // This is supposed to save all the foreign keys that ST doesn't care about
    const _ = require('lodash');
    const char = tryParse(data.json_data) || {};

    // This function uses _.cond() to create a series of conditional checks that return the desired output based on the input data.
    // It checks if data.alternate_greetings is an array, a string, or neither, and acts accordingly.
    const getAlternateGreetings = data => _.cond([
        [d => Array.isArray(d.alternate_greetings), d => d.alternate_greetings],
        [d => typeof d.alternate_greetings === 'string', d => [d.alternate_greetings]],
        [_.stubTrue, _.constant([])]
    ])(data);

    // Spec V1 fields
    _.set(char, 'name', data.ch_name);
    _.set(char, 'description', data.description || '');
    _.set(char, 'personality', data.personality || '');
    _.set(char, 'scenario', data.scenario || '');
    _.set(char, 'first_mes', data.first_mes || '');
    _.set(char, 'mes_example', data.mes_example || '');

    // Old ST extension fields (for backward compatibility, will be deprecated)
    _.set(char, 'creatorcomment', data.creator_notes);
    _.set(char, 'avatar', 'none');
    _.set(char, 'chat', data.ch_name + ' - ' + humanizedISO8601DateTime());
    _.set(char, 'talkativeness', data.talkativeness);
    _.set(char, 'fav', data.fav == 'true');
    _.set(char, 'create_date', humanizedISO8601DateTime());

    // Spec V2 fields
    _.set(char, 'spec', 'chara_card_v2');
    _.set(char, 'spec_version', '2.0');
    _.set(char, 'data.name', data.ch_name);
    _.set(char, 'data.description', data.description || '');
    _.set(char, 'data.personality', data.personality || '');
    _.set(char, 'data.scenario', data.scenario || '');
    _.set(char, 'data.first_mes', data.first_mes || '');
    _.set(char, 'data.mes_example', data.mes_example || '');

    // New V2 fields
    _.set(char, 'data.creator_notes', data.creator_notes || '');
    _.set(char, 'data.system_prompt', data.system_prompt || '');
    _.set(char, 'data.post_history_instructions', data.post_history_instructions || '');
    _.set(char, 'data.tags', typeof data.tags == 'string' ? (data.tags.split(',').map(x => x.trim()).filter(x => x)) : data.tags || []);
    _.set(char, 'data.creator', data.creator || '');
    _.set(char, 'data.character_version', data.character_version || '');
    _.set(char, 'data.alternate_greetings', getAlternateGreetings(data));

    // ST extension fields to V2 object
    _.set(char, 'data.extensions.talkativeness', data.talkativeness);
    _.set(char, 'data.extensions.fav', data.fav == 'true');
    _.set(char, 'data.extensions.world', data.world || '');
    //_.set(char, 'data.extensions.create_date', humanizedISO8601DateTime());
    //_.set(char, 'data.extensions.avatar', 'none');
    //_.set(char, 'data.extensions.chat', data.ch_name + ' - ' + humanizedISO8601DateTime());

    if (data.world) {
        try {
            const file = readWorldInfoFile(data.world);

            // File was imported - save it to the character book
            if (file && file.originalData) {
                _.set(char, 'data.character_book', file.originalData);
            }

            // File was not imported - convert the world info to the character book
            if (file && file.entries) {
                _.set(char, 'data.character_book', convertWorldInfoToCharacterBook(data.world, file.entries));
            }

        } catch {
            console.debug(`Failed to read world info file: ${data.world}. Character book will not be available.`);
        }
    }

    return char;
}

app.post("/createcharacter", urlencodedParser, function (request, response) {
    if (!request.body) return response.sendStatus(400);

    request.body.ch_name = sanitize(request.body.ch_name);

    const char = JSON.stringify(charaFormatData(request.body));
    const internalName = getPngName(request.body.ch_name);
    const avatarName = `${internalName}.png`;
    const defaultAvatar = './public/img/ai4.png';
    const chatsPath = directories.chats + internalName; //path.join(chatsPath, internalName);

    if (!fs.existsSync(chatsPath)) fs.mkdirSync(chatsPath);

    if (!request.file) {
        charaWrite(defaultAvatar, char, internalName, response, avatarName);
    } else {
        const crop = tryParse(request.query.crop);
        const uploadPath = path.join("./uploads/", request.file.filename);
        charaWrite(uploadPath, char, internalName, response, avatarName, crop);
    }
});

app.post('/renamechat', jsonParser, async function (request, response) {
    if (!request.body || !request.body.original_file || !request.body.renamed_file) {
        return response.sendStatus(400);
    }

    const pathToFolder = request.body.is_group
        ? directories.groupChats
        : path.join(directories.chats, String(request.body.avatar_url).replace('.png', ''));
    const pathToOriginalFile = path.join(pathToFolder, request.body.original_file);
    const pathToRenamedFile = path.join(pathToFolder, request.body.renamed_file);
    console.log('Old chat name', pathToOriginalFile);
    console.log('New chat name', pathToRenamedFile);

    if (!fs.existsSync(pathToOriginalFile) || fs.existsSync(pathToRenamedFile)) {
        console.log('Either Source or Destination files are not available');
        return response.status(400).send({ error: true });
    }

    console.log('Successfully renamed.');
    fs.renameSync(pathToOriginalFile, pathToRenamedFile);
    return response.send({ ok: true });
});

app.post("/renamecharacter", jsonParser, async function (request, response) {
    if (!request.body.avatar_url || !request.body.new_name) {
        return response.sendStatus(400);
    }

    const oldAvatarName = request.body.avatar_url;
    const newName = sanitize(request.body.new_name);
    const oldInternalName = path.parse(request.body.avatar_url).name;
    const newInternalName = getPngName(newName);
    const newAvatarName = `${newInternalName}.png`;

    const oldAvatarPath = path.join(charactersPath, oldAvatarName);

    const oldChatsPath = path.join(chatsPath, oldInternalName);
    const newChatsPath = path.join(chatsPath, newInternalName);

    try {
        const _ = require('lodash');
        // Read old file, replace name int it
        const rawOldData = await charaRead(oldAvatarPath);
        const oldData = getCharaCardV2(json5.parse(rawOldData));
        _.set(oldData, 'data.name', newName);
        _.set(oldData, 'name', newName);
        const newData = JSON.stringify(oldData);

        // Write data to new location
        await charaWrite(oldAvatarPath, newData, newInternalName);

        // Rename chats folder
        if (fs.existsSync(oldChatsPath) && !fs.existsSync(newChatsPath)) {
            fs.renameSync(oldChatsPath, newChatsPath);
        }

        // Remove the old character file
        fs.rmSync(oldAvatarPath);

        // Return new avatar name to ST
        return response.send({ 'avatar': newAvatarName });
    }
    catch (err) {
        console.error(err);
        return response.sendStatus(500);
    }
});

app.post("/editcharacter", urlencodedParser, async function (request, response) {
    if (!request.body) {
        console.error('Error: no response body detected');
        response.status(400).send('Error: no response body detected');
        return;
    }

    if (request.body.ch_name === '' || request.body.ch_name === undefined || request.body.ch_name === '.') {
        console.error('Error: invalid name.');
        response.status(400).send('Error: invalid name.');
        return;
    }

    let char = charaFormatData(request.body);
    char.chat = request.body.chat;
    char.create_date = request.body.create_date;
    char = JSON.stringify(char);
    let target_img = (request.body.avatar_url).replace('.png', '');

    try {
        if (!request.file) {
            const avatarPath = path.join(charactersPath, request.body.avatar_url);
            await charaWrite(avatarPath, char, target_img, response, 'Character saved');
        } else {
            const crop = tryParse(request.query.crop);
            const newAvatarPath = path.join("./uploads/", request.file.filename);
            invalidateThumbnail('avatar', request.body.avatar_url);
            await charaWrite(newAvatarPath, char, target_img, response, 'Character saved', crop);
        }
    }
    catch {
        console.error('An error occured, character edit invalidated.');
    }
});

app.post("/deletecharacter", urlencodedParser, function (request, response) {
    if (!request.body || !request.body.avatar_url) {
        return response.sendStatus(400);
    }

    if (request.body.avatar_url !== sanitize(request.body.avatar_url)) {
        console.error('Malicious filename prevented');
        return response.sendStatus(403);
    }

    const avatarPath = charactersPath + request.body.avatar_url;
    if (!fs.existsSync(avatarPath)) {
        return response.sendStatus(400);
    }

    fs.rmSync(avatarPath);
    invalidateThumbnail('avatar', request.body.avatar_url);
    let dir_name = (request.body.avatar_url.replace('.png', ''));

    if (!dir_name.length) {
        console.error('Malicious dirname prevented');
        return response.sendStatus(403);
    }

    rimraf(path.join(chatsPath, sanitize(dir_name)), (err) => {
        if (err) {
            response.send(err);
            return console.log(err);
        } else {
            //response.redirect("/");

            response.send('ok');
        }
    });
});

async function charaWrite(img_url, data, target_img, response = undefined, mes = 'ok', crop = undefined) {
    try {
        // Read the image, resize, and save it as a PNG into the buffer
        const image = await tryReadImage(img_url, crop);

        // Get the chunks
        const chunks = extract(image);
        const tEXtChunks = chunks.filter(chunk => chunk.create_date === 'tEXt' || chunk.name === 'tEXt');

        // Remove all existing tEXt chunks
        for (let tEXtChunk of tEXtChunks) {
            chunks.splice(chunks.indexOf(tEXtChunk), 1);
        }
        // Add new chunks before the IEND chunk
        const base64EncodedData = Buffer.from(data, 'utf8').toString('base64');
        chunks.splice(-1, 0, PNGtext.encode('chara', base64EncodedData));
        //chunks.splice(-1, 0, text.encode('lorem', 'ipsum'));

        fs.writeFileSync(charactersPath + target_img + '.png', new Buffer.from(encode(chunks)));
        if (response !== undefined) response.send(mes);
        return true;
    } catch (err) {
        console.log(err);
        if (response !== undefined) response.status(500).send(err);
        return false;
    }
}

async function tryReadImage(img_url, crop) {
    try {
        let rawImg = await jimp.read(img_url);
        let final_width = rawImg.bitmap.width, final_height = rawImg.bitmap.height

        // Apply crop if defined
        if (typeof crop == 'object' && [crop.x, crop.y, crop.width, crop.height].every(x => typeof x === 'number')) {
            rawImg = rawImg.crop(crop.x, crop.y, crop.width, crop.height);
            // Apply standard resize if requested
            if (crop.want_resize) {
                final_width = AVATAR_WIDTH
                final_height = AVATAR_HEIGHT
            }
        }

        const image = await rawImg.cover(final_width, final_height).getBufferAsync(jimp.MIME_PNG);
        return image;
    }
    // If it's an unsupported type of image (APNG) - just read the file as buffer
    catch {
        return fs.readFileSync(img_url);
    }
}

async function charaRead(img_url, input_format) {
    return characterCardParser.parse(img_url, input_format);
}

app.post("/getcharacters", jsonParser, function (request, response) {
    fs.readdir(charactersPath, async (err, files) => {
        if (err) {
            console.error(err);
            return;
        }

        const pngFiles = files.filter(file => file.endsWith('.png'));

        //console.log(pngFiles);
        characters = {};
        var i = 0;
        for (const item of pngFiles) {
            try {
                var img_data = await charaRead(charactersPath + item);
                let jsonObject = getCharaCardV2(json5.parse(img_data));
                jsonObject.avatar = item;
                characters[i] = {};
                characters[i] = jsonObject;
                characters[i]['json_data'] = img_data;

                try {
                    const charStat = fs.statSync(path.join(charactersPath, item));
                    characters[i]['date_added'] = charStat.birthtimeMs;
                    const char_dir = path.join(chatsPath, item.replace('.png', ''));

                    let chat_size = 0;
                    let date_last_chat = 0;

                    if (fs.existsSync(char_dir)) {
                        const chats = fs.readdirSync(char_dir);

                        if (Array.isArray(chats) && chats.length) {
                            for (const chat of chats) {
                                const chatStat = fs.statSync(path.join(char_dir, chat));
                                chat_size += chatStat.size;
                                date_last_chat = Math.max(date_last_chat, chatStat.mtimeMs);
                            }
                        }
                    }

                    characters[i]['date_last_chat'] = date_last_chat;
                    characters[i]['chat_size'] = chat_size;
                }
                catch {
                    characters[i]['date_added'] = 0;
                    characters[i]['date_last_chat'] = 0;
                    characters[i]['chat_size'] = 0;
                }

                i++;
            } catch (error) {
                console.log(`Could not read character: ${item}`);
                if (error instanceof SyntaxError) {
                    console.log("String [" + (i) + "] is not valid JSON!");
                } else {
                    console.log("An unexpected error occurred: ", error);
                }
            }
        };
        //console.log(characters);
        response.send(JSON.stringify(characters));
    });

});
app.post("/getbackgrounds", jsonParser, function (request, response) {
    var images = getImages("public/backgrounds");
    response.send(JSON.stringify(images));

});
app.post("/iscolab", jsonParser, function (request, response) {
    let send_data = false;
    if (is_colab) {
        send_data = String(process.env.colaburl).trim();
    }
    response.send({ colaburl: send_data });

});
app.post("/getuseravatars", jsonParser, function (request, response) {
    var images = getImages("public/User Avatars");
    response.send(JSON.stringify(images));

});

app.post('/deleteuseravatar', jsonParser, function (request, response) {
    if (!request.body) return response.sendStatus(400);

    if (request.body.avatar !== sanitize(request.body.avatar)) {
        console.error('Malicious avatar name prevented');
        return response.sendStatus(403);
    }

    const fileName = path.join(directories.avatars, sanitize(request.body.avatar));

    if (fs.existsSync(fileName)) {
        fs.rmSync(fileName);
        return response.send({ result: 'ok' });
    }

    return response.sendStatus(404);
});

app.post("/setbackground", jsonParser, function (request, response) {
    var bg = "#bg1 {background-image: url('../backgrounds/" + request.body.bg + "');}";
    fs.writeFile('public/css/bg_load.css', bg, 'utf8', function (err) {
        if (err) {
            response.send(err);
            return console.log(err);
        } else {
            //response.redirect("/");
            response.send({ result: 'ok' });
        }
    });

});
app.post("/delbackground", jsonParser, function (request, response) {
    if (!request.body) return response.sendStatus(400);

    if (request.body.bg !== sanitize(request.body.bg)) {
        console.error('Malicious bg name prevented');
        return response.sendStatus(403);
    }

    const fileName = path.join('public/backgrounds/', sanitize(request.body.bg));

    if (!fs.existsSync(fileName)) {
        console.log('BG file not found');
        return response.sendStatus(400);
    }

    fs.rmSync(fileName);
    invalidateThumbnail('bg', request.body.bg);
    return response.send('ok');
});

app.post("/delchat", jsonParser, function (request, response) {
    console.log('/delchat entered');
    if (!request.body) {
        console.log('no request body seen');
        return response.sendStatus(400);
    }

    if (request.body.chatfile !== sanitize(request.body.chatfile)) {
        console.error('Malicious chat name prevented');
        return response.sendStatus(403);
    }

    const dirName = String(request.body.avatar_url).replace('.png', '');
    const fileName = `${chatsPath + dirName}/${sanitize(String(request.body.chatfile))}`;
    const chatFileExists = fs.existsSync(fileName);

    if (!chatFileExists) {
        console.log(`Chat file not found '${fileName}'`);
        return response.sendStatus(400);
    } else {
        console.log('found the chat file: ' + fileName);
        /* fs.unlinkSync(fileName); */
        fs.rmSync(fileName);
        console.log('deleted chat file: ' + fileName);

    }


    return response.send('ok');
});


app.post("/downloadbackground", urlencodedParser, function (request, response) {
    response_dw_bg = response;
    if (!request.body) return response.sendStatus(400);

    let filedata = request.file;
    //console.log(filedata.mimetype);
    var fileType = ".png";
    var img_file = "ai";
    var img_path = "public/img/";

    img_path = "uploads/";
    img_file = filedata.filename;
    if (filedata.mimetype == "image/jpeg") fileType = ".jpeg";
    if (filedata.mimetype == "image/png") fileType = ".png";
    if (filedata.mimetype == "image/gif") fileType = ".gif";
    if (filedata.mimetype == "image/bmp") fileType = ".bmp";
    fs.copyFile(img_path + img_file, 'public/backgrounds/' + img_file + fileType, (err) => {
        invalidateThumbnail('bg', img_file + fileType);
        if (err) {

            return console.log(err);
        } else {
            //console.log(img_file+fileType);
            response_dw_bg.send(img_file + fileType);
        }
        //console.log('The image was copied from temp directory.');
    });


});



app.post("/savesettings", jsonParser, function (request, response) {
    fs.writeFile('public/settings.json', JSON.stringify(request.body, null, 4), 'utf8', function (err) {
        if (err) {
            response.send(err);
            console.log(err);
        } else {
            response.send({ result: "ok" });
        }
    });

    /*fs.writeFile('public/settings.json', JSON.stringify(request.body), 'utf8', function (err) {
        if (err) {
            response.send(err);
            return console.log(err);
            //response.send(err);
        } else {
            //response.redirect("/");
            response.send({ result: "ok" });
        }
    });*/
});

function getCharaCardV2(jsonObject) {
    if (jsonObject.spec === undefined) {
        jsonObject = convertToV2(jsonObject);
    } else {
        jsonObject = readFromV2(jsonObject);
    }
    return jsonObject;
}

function readAndParseFromDirectory(directoryPath, fileExtension = '.json') {
    const files = fs
        .readdirSync(directoryPath)
        .filter(x => path.parse(x).ext == fileExtension)
        .sort();

    const parsedFiles = [];

    files.forEach(item => {
        try {
            const file = fs.readFileSync(path.join(directoryPath, item), 'utf-8');
            parsedFiles.push(fileExtension == '.json' ? json5.parse(file) : file);
        }
        catch {
            // skip
        }
    });

    return parsedFiles;
}

function sortByModifiedDate(directory) {
    return (a, b) => new Date(fs.statSync(`${directory}/${b}`).mtime) - new Date(fs.statSync(`${directory}/${a}`).mtime);
}

function readPresetsFromDirectory(directoryPath, options = {}) {
    const {
        sortFunction,
        removeFileExtension = false
    } = options;

    const files = fs.readdirSync(directoryPath).sort(sortFunction);
    const fileContents = [];
    const fileNames = [];

    files.forEach(item => {
        try {
            const file = fs.readFileSync(path.join(directoryPath, item), 'utf8');
            json5.parse(file);
            fileContents.push(file);
            fileNames.push(removeFileExtension ? item.replace(/\.[^/.]+$/, '') : item);
        } catch {
            // skip
            console.log(`${item} is not a valid JSON`);
        }
    });

    return { fileContents, fileNames };
}

// Wintermute's code
app.post('/getsettings', jsonParser, (request, response) => {
    const settings = fs.readFileSync('public/settings.json', 'utf8', (err, data) => {
        if (err) return response.sendStatus(500);

        return data;
    });

    // NovelAI Settings
    const { fileContents: novelai_settings, fileNames: novelai_setting_names }
        = readPresetsFromDirectory(directories.novelAI_Settings, {
            sortFunction: sortByModifiedDate(directories.novelAI_Settings),
            removeFileExtension: true
        });

    // OpenAI Settings
    const { fileContents: openai_settings, fileNames: openai_setting_names }
        = readPresetsFromDirectory(directories.openAI_Settings, {
            sortFunction: sortByModifiedDate(directories.openAI_Settings), removeFileExtension: true
        });

    // TextGenerationWebUI Settings
    const { fileContents: textgenerationwebui_presets, fileNames: textgenerationwebui_preset_names }
        = readPresetsFromDirectory(directories.textGen_Settings, {
            sortFunction: sortByModifiedDate(directories.textGen_Settings), removeFileExtension: true
        });

    //Kobold
    const { fileContents: koboldai_settings, fileNames: koboldai_setting_names }
        = readPresetsFromDirectory(directories.koboldAI_Settings, {
            sortFunction: sortByModifiedDate(directories.koboldAI_Settings), removeFileExtension: true
        })

    const worldFiles = fs
        .readdirSync(directories.worlds)
        .filter(file => path.extname(file).toLowerCase() === '.json')
        .sort((a, b) => a < b);
    const world_names = worldFiles.map(item => path.parse(item).name);

    const themes = readAndParseFromDirectory(directories.themes);
    const instruct = readAndParseFromDirectory(directories.instruct);
    const context = readAndParseFromDirectory(directories.context);

    response.send({
        settings,
        koboldai_settings,
        koboldai_setting_names,
        world_names,
        novelai_settings,
        novelai_setting_names,
        openai_settings,
        openai_setting_names,
        textgenerationwebui_presets,
        textgenerationwebui_preset_names,
        themes,
        instruct,
        context,
        enable_extensions: enableExtensions,
    });
});

app.post('/getworldinfo', jsonParser, (request, response) => {
    if (!request.body?.name) {
        return response.sendStatus(400);
    }

    const file = readWorldInfoFile(request.body.name);

    return response.send(file);
});

app.post('/deleteworldinfo', jsonParser, (request, response) => {
    if (!request.body?.name) {
        return response.sendStatus(400);
    }

    const worldInfoName = request.body.name;
    const filename = sanitize(`${worldInfoName}.json`);
    const pathToWorldInfo = path.join(directories.worlds, filename);

    if (!fs.existsSync(pathToWorldInfo)) {
        throw new Error(`World info file ${filename} doesn't exist.`);
    }

    fs.rmSync(pathToWorldInfo);

    return response.sendStatus(200);
});

app.post('/savetheme', jsonParser, (request, response) => {
    if (!request.body || !request.body.name) {
        return response.sendStatus(400);
    }

    const filename = path.join(directories.themes, sanitize(request.body.name) + '.json');
    fs.writeFileSync(filename, JSON.stringify(request.body, null, 4), 'utf8');

    return response.sendStatus(200);
});

function convertWorldInfoToCharacterBook(name, entries) {
    const result = { entries: [], name };

    for (const index in entries) {
        const entry = entries[index];

        const originalEntry = {
            id: entry.uid,
            keys: entry.key,
            secondary_keys: entry.keysecondary,
            comment: entry.comment,
            content: entry.content,
            constant: entry.constant,
            selective: entry.selective,
            insertion_order: entry.order,
            enabled: !entry.disable,
            position: entry.position == 0 ? 'before_char' : 'after_char',
            extensions: {
                position: entry.position,
                exclude_recursion: entry.excludeRecursion,
                display_index: entry.displayIndex,
            }
        };

        result.entries.push(originalEntry);
    }

    return result;
}

function readWorldInfoFile(worldInfoName) {
    if (!worldInfoName) {
        return { entries: {} };
    }

    const filename = `${worldInfoName}.json`;
    const pathToWorldInfo = path.join(directories.worlds, filename);

    if (!fs.existsSync(pathToWorldInfo)) {
        throw new Error(`World info file ${filename} doesn't exist.`);
    }

    const worldInfoText = fs.readFileSync(pathToWorldInfo, 'utf8');
    const worldInfo = json5.parse(worldInfoText);
    return worldInfo;
}


function getImages(path) {
    return fs
        .readdirSync(path)
        .filter(file => {
            const type = mime.lookup(file);
            return type && type.startsWith('image/');
        })
        .sort(Intl.Collator().compare);
}

//***********Novel.ai API

app.post("/getstatus_novelai", jsonParser, function (request, response_getstatus_novel = response) {

    if (!request.body) return response_getstatus_novel.sendStatus(400);
    const api_key_novel = readSecret(SECRET_KEYS.NOVEL);

    if (!api_key_novel) {
        return response_generate_novel.sendStatus(401);
    }

    var data = {};
    var args = {
        data: data,

        headers: { "Content-Type": "application/json", "Authorization": "Bearer " + api_key_novel }
    };
    client.get(api_novelai + "/user/subscription", args, function (data, response) {
        if (response.statusCode == 200) {
            //console.log(data);
            response_getstatus_novel.send(data);//data);
        }
        if (response.statusCode == 401) {
            console.log('Access Token is incorrect.');
            response_getstatus_novel.send({ error: true });
        }
        if (response.statusCode == 500 || response.statusCode == 501 || response.statusCode == 501 || response.statusCode == 503 || response.statusCode == 507) {
            console.log(data);
            response_getstatus_novel.send({ error: true });
        }
    }).on('error', function () {
        //console.log('');
        //console.log('something went wrong on the request', err.request.options);
        response_getstatus_novel.send({ error: true });
    });
});

app.post("/generate_novelai", jsonParser, async function (request, response_generate_novel = response) {
    if (!request.body) return response_generate_novel.sendStatus(400);

    const api_key_novel = readSecret(SECRET_KEYS.NOVEL);

    if (!api_key_novel) {
        return response_generate_novel.sendStatus(401);
    }

    const controller = new AbortController();
    request.socket.removeAllListeners('close');
    request.socket.on('close', function () {
        controller.abort();
    });

    console.log(request.body);
    const bw = require('./src/bad-words');
    const bad_words_ids = request.body.model.includes('clio') ? bw.clioBadWordsId : bw.badWordIds;
    const data = {
        "input": request.body.input,
        "model": request.body.model,
        "parameters": {
            "use_string": request.body.use_string,
            "temperature": request.body.temperature,
            "max_length": request.body.max_length,
            "min_length": request.body.min_length,
            "tail_free_sampling": request.body.tail_free_sampling,
            "repetition_penalty": request.body.repetition_penalty,
            "repetition_penalty_range": request.body.repetition_penalty_range,
            "repetition_penalty_slope": request.body.repetition_penalty_slope,
            "repetition_penalty_frequency": request.body.repetition_penalty_frequency,
            "repetition_penalty_presence": request.body.repetition_penalty_presence,
            "top_a": request.body.top_a,
            "top_p": request.body.top_p,
            "top_k": request.body.top_k,
            "typical_p": request.body.typical_p,
            //"stop_sequences": {{187}},
            "bad_words_ids": bad_words_ids,
            //generate_until_sentence = true;
            "use_cache": request.body.use_cache,
            "use_string": true,
            "return_full_text": request.body.return_full_text,
            "prefix": request.body.prefix,
            "order": request.body.order
        }
    };

    const args = {
        body: JSON.stringify(data),
        headers: { "Content-Type": "application/json", "Authorization": "Bearer " + api_key_novel },
        signal: controller.signal,
    };

    try {
        const fetch = require('node-fetch').default;
        const url = request.body.streaming ? `${api_novelai}/ai/generate-stream` : `${api_novelai}/ai/generate`;
        const response = await fetch(url, { method: 'POST', timeout: 0, ...args });

        if (request.body.streaming) {
            // Pipe remote SSE stream to Express response
            response.body.pipe(response_generate_novel);

            request.socket.on('close', function () {
                response.body.destroy(); // Close the remote stream
                response_generate_novel.end(); // End the Express response
            });

            response.body.on('end', function () {
                console.log("Streaming request finished");
                response_generate_novel.end();
            });
        } else {
            if (!response.ok) {
                console.log(`Novel API returned error: ${response.status} ${response.statusText} ${await response.text()}`);
                return response.status(response.status).send({ error: true });
            }

            const data = await response.json();
            return response_generate_novel.send(data);
        }
    } catch (error) {
        return response_generate_novel.send({ error: true });
    }
});

app.post("/getallchatsofcharacter", jsonParser, function (request, response) {
    if (!request.body) return response.sendStatus(400);

    var char_dir = (request.body.avatar_url).replace('.png', '')
    fs.readdir(chatsPath + char_dir, (err, files) => {
        if (err) {
            console.log('found error in history loading');
            console.error(err);
            response.send({ error: true });
            return;
        }

        // filter for JSON files
        const jsonFiles = files.filter(file => path.extname(file) === '.jsonl');

        // sort the files by name
        //jsonFiles.sort().reverse();
        // print the sorted file names
        var chatData = {};
        let ii = jsonFiles.length;	//this is the number of files belonging to the character
        if (ii !== 0) {
            //console.log('found '+ii+' chat logs to load');
            for (let i = jsonFiles.length - 1; i >= 0; i--) {
                const file = jsonFiles[i];
                const fileStream = fs.createReadStream(chatsPath + char_dir + '/' + file);

                const fullPathAndFile = chatsPath + char_dir + '/' + file
                const stats = fs.statSync(fullPathAndFile);
                const fileSizeInKB = (stats.size / 1024).toFixed(2) + "kb";

                //console.log(fileSizeInKB);

                const rl = readline.createInterface({
                    input: fileStream,
                    crlfDelay: Infinity
                });

                let lastLine;
                let itemCounter = 0;
                rl.on('line', (line) => {
                    itemCounter++;
                    lastLine = line;
                });
                rl.on('close', () => {
                    ii--;
                    if (lastLine) {

                        let jsonData = json5.parse(lastLine);
                        if (jsonData.name !== undefined || jsonData.character_name !== undefined) {
                            chatData[i] = {};
                            chatData[i]['file_name'] = file;
                            chatData[i]['file_size'] = fileSizeInKB;
                            chatData[i]['chat_items'] = itemCounter - 1;
                            chatData[i]['mes'] = jsonData['mes'] || '[The chat is empty]';
                            chatData[i]['last_mes'] = jsonData['send_date'] || Date.now();
                        }
                    }
                    if (ii === 0) {
                        //console.log('ii count went to zero, responding with chatData');
                        response.send(chatData);
                    }
                    //console.log('successfully closing getallchatsofcharacter');
                    rl.close();
                });
            };
        } else {
            //console.log('Found No Chats. Exiting Load Routine.');
            response.send({ error: true });
        };
    })
});

function getPngName(file) {
    let i = 1;
    let base_name = file;
    while (fs.existsSync(charactersPath + file + '.png')) {
        file = base_name + i;
        i++;
    }
    return file;
}

app.post("/importcharacter", urlencodedParser, async function (request, response) {

    if (!request.body) return response.sendStatus(400);

    let png_name = '';
    let filedata = request.file;
    let uploadPath = path.join('./uploads', filedata.filename);
    var format = request.body.file_type;
    const defaultAvatarPath = './public/img/ai4.png';
    //console.log(format);
    if (filedata) {
        if (format == 'json') {
            fs.readFile(uploadPath, 'utf8', async (err, data) => {
                if (err) {
                    console.log(err);
                    response.send({ error: true });
                }

                let = jsonData = json5.parse(data);

                if (jsonData.spec !== undefined) {
                    console.log('importing from v2 json');
                    importRisuSprites(jsonData);
                    unsetFavFlag(jsonData);
                    jsonData = readFromV2(jsonData);
                    png_name = getPngName(jsonData.data?.name || jsonData.name);
                    let char = JSON.stringify(jsonData);
                    charaWrite(defaultAvatarPath, char, png_name, response, { file_name: png_name });
                } else if (jsonData.name !== undefined) {
                    console.log('importing from v1 json');
                    jsonData.name = sanitize(jsonData.name);
					if (jsonData.creator_notes) {
						jsonData.creator_notes = jsonData.creator_notes.replace("Creator's notes go here.", "");
					}
                    png_name = getPngName(jsonData.name);
                    let char = {
                        "name": jsonData.name,
                        "description": jsonData.description ?? '',
                        "creatorcomment": jsonData.creatorcomment ?? jsonData.creator_notes ?? '',
                        "personality": jsonData.personality ?? '',
                        "first_mes": jsonData.first_mes ?? '',
                        "avatar": 'none',
                        "chat": jsonData.name + " - " + humanizedISO8601DateTime(),
                        "mes_example": jsonData.mes_example ?? '',
                        "scenario": jsonData.scenario ?? '',
                        "create_date": humanizedISO8601DateTime(),
                        "talkativeness": jsonData.talkativeness ?? 0.5,
                        "creator": jsonData.creator ?? '',
                        "tags": jsonData.tags ?? '',
                    };
                    char = convertToV2(char);
                    char = JSON.stringify(char);
                    charaWrite(defaultAvatarPath, char, png_name, response, { file_name: png_name });
                } else if (jsonData.char_name !== undefined) {//json Pygmalion notepad
                    console.log('importing from gradio json');
                    jsonData.char_name = sanitize(jsonData.char_name);
					if (jsonData.creator_notes) {
						jsonData.creator_notes = jsonData.creator_notes.replace("Creator's notes go here.", "");
					}
                    png_name = getPngName(jsonData.char_name);
                    let char = {
                        "name": jsonData.char_name,
                        "description": jsonData.char_persona ?? '',
                        "creatorcomment": jsonData.creatorcomment ?? jsonData.creator_notes ?? '',
                        "personality": '',
                        "first_mes": jsonData.char_greeting ?? '',
                        "avatar": 'none',
                        "chat": jsonData.name + " - " + humanizedISO8601DateTime(),
                        "mes_example": jsonData.example_dialogue ?? '',
                        "scenario": jsonData.world_scenario ?? '',
                        "create_date": humanizedISO8601DateTime(),
                        "talkativeness": jsonData.talkativeness ?? 0.5,
                        "creator": jsonData.creator ?? '',
                        "tags": jsonData.tags ?? '',
                    };
                    char = convertToV2(char);
                    char = JSON.stringify(char);
                    charaWrite(defaultAvatarPath, char, png_name, response, { file_name: png_name });
                } else {
                    console.log('Incorrect character format .json');
                    response.send({ error: true });
                }
            });
        } else {
            try {
                var img_data = await charaRead(uploadPath, format);
                let jsonData = json5.parse(img_data);

                jsonData.name = sanitize(jsonData.data?.name || jsonData.name);
                png_name = getPngName(jsonData.name);

                if (format == 'webp') {
                    try {
                        let convertedPath = path.join('./uploads', path.basename(uploadPath, ".webp") + ".png")
                        await webp.dwebp(uploadPath, convertedPath, "-o");
                        uploadPath = convertedPath;
                    }
                    catch {
                        console.error('WEBP image conversion failed. Using the default character image.');
                        uploadPath = defaultAvatarPath;
                    }
                }

                if (jsonData.spec !== undefined) {
                    console.log('Found a v2 character file.');
                    importRisuSprites(jsonData);
                    unsetFavFlag(jsonData);
                    jsonData = readFromV2(jsonData);
                    let char = JSON.stringify(jsonData);
                    charaWrite(uploadPath, char, png_name, response, { file_name: png_name });
                } else if (jsonData.name !== undefined) {
                    console.log('Found a v1 character file.');
<<<<<<< HEAD
                    console.log(jsonData);
					if (jsonData.creator_notes) {
						jsonData.creator_notes = jsonData.creator_notes.replace("Creator's notes go here.", "");
					}
=======
>>>>>>> 4a9d9b69
                    let char = {
                        "name": jsonData.name,
                        "description": jsonData.description ?? '',
                        "creatorcomment": jsonData.creatorcomment ?? jsonData.creator_notes ?? '',
                        "personality": jsonData.personality ?? '',
                        "first_mes": jsonData.first_mes ?? '',
                        "avatar": 'none',
                        "chat": jsonData.name + " - " + humanizedISO8601DateTime(),
                        "mes_example": jsonData.mes_example ?? '',
                        "scenario": jsonData.scenario ?? '',
                        "create_date": humanizedISO8601DateTime(),
                        "talkativeness": jsonData.talkativeness ?? 0.5,
                        "creator": jsonData.creator ?? '',
                        "tags": jsonData.tags ?? '',
                    };
                    char = convertToV2(char);
                    char = JSON.stringify(char);
                    await charaWrite(uploadPath, char, png_name, response, { file_name: png_name });
                } else {
                    console.log('Unknown character card format');
                    response.send({ error: true });
                }
            } catch (err) {
                console.log(err);
                response.send({ error: true });
            }
        }
    }
});

app.post("/dupecharacter", jsonParser, async function (request, response) {
    try {
        if (!request.body.avatar_url) {
            console.log("avatar URL not found in request body");
            console.log(request.body);
            return response.sendStatus(400);
        }
        let filename = path.join(directories.characters, sanitize(request.body.avatar_url));
        if (!fs.existsSync(filename)) {
            console.log('file for dupe not found');
            console.log(filename);
            return response.sendStatus(404);
        }
        let suffix = 1;
        let newFilename = filename;
        while (fs.existsSync(newFilename)) {
            let suffixStr = "_" + suffix;
            let ext = path.extname(filename);
            newFilename = filename.slice(0, -ext.length) + suffixStr + ext;
            suffix++;
        }
        fs.copyFile(filename, newFilename, (err) => {
            if (err) throw err;
            console.log(`${filename} was copied to ${newFilename}`);
            response.sendStatus(200);
        });
    }
    catch (error) {
        console.error(error);
        return response.send({ error: true });
    }
});

app.post("/exportchat", jsonParser, async function (request, response) {
    if (!request.body.file || (!request.body.avatar_url && request.body.is_group === false)) {
        return response.sendStatus(400);
    }
    const pathToFolder = request.body.is_group
        ? directories.groupChats
        : path.join(directories.chats, String(request.body.avatar_url).replace('.png', ''));
    let filename = path.join(pathToFolder, request.body.file);
    let exportfilename = request.body.exportfilename
    if (!fs.existsSync(filename)) {
        const errorMessage = {
            message: `Could not find JSONL file to export. Source chat file: ${filename}.`
        }
        console.log(errorMessage.message);
        return response.status(404).json(errorMessage);
    }
    try {
        // Short path for JSONL files
        if (request.body.format == 'jsonl') {
            try {
                const rawFile = fs.readFileSync(filename, 'utf8');
                const successMessage = {
                    message: `Chat saved to ${exportfilename}`,
                    result: rawFile,
                }

                console.log(`Chat exported as ${exportfilename}`);
                return response.status(200).json(successMessage);
            }
            catch (err) {
                console.error(err);
                const errorMessage = {
                    message: `Could not read JSONL file to export. Source chat file: ${filename}.`
                }
                console.log(errorMessage.message);
                return response.status(500).json(errorMessage);
            }
        }

        const readline = require('readline');
        const readStream = fs.createReadStream(filename);
        const rl = readline.createInterface({
            input: readStream,
        });
        let buffer = '';
        rl.on('line', (line) => {
            const data = JSON.parse(line);
            if (data.mes) {
                const name = data.name;
                const message = (data?.extra?.display_text || data?.mes || '').replace(/\r?\n/g, '\n');
                buffer += (`${name}: ${message}\n\n`);
            }
        });
        rl.on('close', () => {
            const successMessage = {
                message: `Chat saved to ${exportfilename}`,
                result: buffer,
            }
            console.log(`Chat exported as ${exportfilename}`);
            return response.status(200).json(successMessage);
        });
    }
    catch (err) {
        console.log("chat export failed.")
        console.log(err);
        return response.sendStatus(400);
    }
})

app.post("/exportcharacter", jsonParser, async function (request, response) {
    if (!request.body.format || !request.body.avatar_url) {
        return response.sendStatus(400);
    }

    let filename = path.join(directories.characters, sanitize(request.body.avatar_url));

    if (!fs.existsSync(filename)) {
        return response.sendStatus(404);
    }

    switch (request.body.format) {
        case 'png':
            return response.sendFile(filename, { root: process.cwd() });
        case 'json': {
            try {
                let json = await charaRead(filename);
                let jsonObject = getCharaCardV2(json5.parse(json));
                return response.type('json').send(jsonObject)
            }
            catch {
                return response.sendStatus(400);
            }
        }
        case 'webp': {
            try {
                let json = await charaRead(filename);
                let stringByteArray = utf8Encode.encode(json).toString();
                let inputWebpPath = `./uploads/${Date.now()}_input.webp`;
                let outputWebpPath = `./uploads/${Date.now()}_output.webp`;
                let metadataPath = `./uploads/${Date.now()}_metadata.exif`;
                let metadata =
                {
                    "Exif": {
                        [exif.ExifIFD.UserComment]: stringByteArray,
                    },
                };
                const exifString = exif.dump(metadata);
                fs.writeFileSync(metadataPath, exifString, 'binary');

                await webp.cwebp(filename, inputWebpPath, '-q 95');
                await webp.webpmux_add(inputWebpPath, outputWebpPath, metadataPath, 'exif');

                response.sendFile(outputWebpPath, { root: process.cwd() }, () => {
                    fs.rmSync(inputWebpPath);
                    fs.rmSync(metadataPath);
                    fs.rmSync(outputWebpPath);
                });

                return;
            }
            catch (err) {
                console.log(err);
                return response.sendStatus(400);
            }
        }
    }

    return response.sendStatus(400);
});

app.post("/importgroupchat", urlencodedParser, function (request, response) {
    try {
        const filedata = request.file;
        const chatname = humanizedISO8601DateTime();
        fs.copyFileSync(`./uploads/${filedata.filename}`, (`${directories.groupChats}/${chatname}.jsonl`));
        return response.send({ res: chatname });
    } catch (error) {
        console.error(error);
        return response.send({ error: true });
    }
});

app.post("/importchat", urlencodedParser, function (request, response) {
    if (!request.body) return response.sendStatus(400);

    var format = request.body.file_type;
    let filedata = request.file;
    let avatar_url = (request.body.avatar_url).replace('.png', '');
    let ch_name = request.body.character_name;
    let user_name = request.body.user_name || 'You';

    if (filedata) {
        if (format === 'json') {
            fs.readFile(`./uploads/${filedata.filename}`, 'utf8', (err, data) => {

                if (err) {
                    console.log(err);
                    response.send({ error: true });
                }

                const jsonData = json5.parse(data);
                if (jsonData.histories !== undefined) {
                    //console.log('/importchat confirms JSON histories are defined');
                    const chat = {
                        from(history) {
                            return [
                                {
                                    user_name: user_name,
                                    character_name: ch_name,
                                    create_date: humanizedISO8601DateTime(),
                                },
                                ...history.msgs.map(
                                    (message) => ({
                                        name: message.src.is_human ? user_name : ch_name,
                                        is_user: message.src.is_human,
                                        is_name: true,
                                        send_date: humanizedISO8601DateTime(),
                                        mes: message.text,
                                    })
                                )];
                        }
                    }

                    const newChats = [];
                    (jsonData.histories.histories ?? []).forEach((history) => {
                        newChats.push(chat.from(history));
                    });

                    const errors = [];
                    newChats.forEach(chat => fs.writeFile(
                        `${chatsPath + avatar_url}/${ch_name} - ${humanizedISO8601DateTime()} imported.jsonl`,
                        chat.map(JSON.stringify).join('\n'),
                        'utf8',
                        (err) => err ?? errors.push(err)
                    )
                    );

                    if (0 < errors.length) {
                        response.send('Errors occurred while writing character files. Errors: ' + JSON.stringify(errors));
                    }

                    response.send({ res: true });
                } else if (Array.isArray(jsonData.data_visible)) {
                    // oobabooga's format
                    const chat = [{
                        user_name: user_name,
                        character_name: ch_name,
                        create_date: humanizedISO8601DateTime(),
                    }];

                    for (const arr of jsonData.data_visible) {
                        if (arr[0]) {
                            const userMessage = {
                                name: user_name,
                                is_user: true,
                                is_name: true,
                                send_date: humanizedISO8601DateTime(),
                                mes: arr[0],
                            };
                            chat.push(userMessage);
                        }
                        if (arr[1]) {
                            const charMessage = {
                                name: ch_name,
                                is_user: false,
                                is_name: true,
                                send_date: humanizedISO8601DateTime(),
                                mes: arr[1],
                            };
                            chat.push(charMessage);
                        }
                    }

                    fs.writeFileSync(`${chatsPath + avatar_url}/${ch_name} - ${humanizedISO8601DateTime()} imported.jsonl`, chat.map(JSON.stringify).join('\n'), 'utf8');

                    response.send({ res: true });
                } else {
                    response.send({ error: true });
                }
            });
        }
        if (format === 'jsonl') {
            //console.log(humanizedISO8601DateTime()+':imported chat format is JSONL');
            const fileStream = fs.createReadStream('./uploads/' + filedata.filename);
            const rl = readline.createInterface({
                input: fileStream,
                crlfDelay: Infinity
            });

            rl.once('line', (line) => {
                let jsonData = json5.parse(line);

                if (jsonData.user_name !== undefined || jsonData.name !== undefined) {
                    fs.copyFile(`./uploads/${filedata.filename}`, (`${chatsPath + avatar_url}/${ch_name} - ${humanizedISO8601DateTime()}.jsonl`), (err) => {
                        if (err) {
                            response.send({ error: true });
                            return console.log(err);
                        } else {
                            response.send({ res: true });
                            return;
                        }
                    });
                } else {
                    response.send({ error: true });
                    return;
                }
                rl.close();
            });
        }
    }
});

app.post('/importworldinfo', urlencodedParser, (request, response) => {
    if (!request.file) return response.sendStatus(400);

    const filename = `${path.parse(sanitize(request.file.originalname)).name}.json`;

    let fileContents = null;

    if (request.body.convertedData) {
        fileContents = request.body.convertedData;
    } else {
        const pathToUpload = path.join('./uploads/', request.file.filename);
        fileContents = fs.readFileSync(pathToUpload, 'utf8');
    }

    try {
        const worldContent = json5.parse(fileContents);
        if (!('entries' in worldContent)) {
            throw new Error('File must contain a world info entries list');
        }
    } catch (err) {
        return response.status(400).send('Is not a valid world info file');
    }

    const pathToNewFile = path.join(directories.worlds, filename);
    const worldName = path.parse(pathToNewFile).name;

    if (!worldName) {
        return response.status(400).send('World file must have a name');
    }

    fs.writeFileSync(pathToNewFile, fileContents);
    return response.send({ name: worldName });
});

app.post('/editworldinfo', jsonParser, (request, response) => {
    if (!request.body) {
        return response.sendStatus(400);
    }

    if (!request.body.name) {
        return response.status(400).send('World file must have a name');
    }

    try {
        if (!('entries' in request.body.data)) {
            throw new Error('World info must contain an entries list');
        }
    } catch (err) {
        return response.status(400).send('Is not a valid world info file');
    }

    const filename = `${request.body.name}.json`;
    const pathToFile = path.join(directories.worlds, filename);

    fs.writeFileSync(pathToFile, JSON.stringify(request.body.data, null, 4));

    return response.send({ ok: true });
});

app.post('/uploaduseravatar', urlencodedParser, async (request, response) => {
    if (!request.file) return response.sendStatus(400);

    try {
        const pathToUpload = path.join('./uploads/' + request.file.filename);
        const crop = tryParse(request.query.crop);
        let rawImg = await jimp.read(pathToUpload);

        if (typeof crop == 'object' && [crop.x, crop.y, crop.width, crop.height].every(x => typeof x === 'number')) {
            rawImg = rawImg.crop(crop.x, crop.y, crop.width, crop.height);
        }

        const image = await rawImg.cover(AVATAR_WIDTH, AVATAR_HEIGHT).getBufferAsync(jimp.MIME_PNG);

        const filename = request.body.overwrite_name ?? `${Date.now()}.png`;
        const pathToNewFile = path.join(directories.avatars, filename);
        fs.writeFileSync(pathToNewFile, image);
        fs.rmSync(pathToUpload);
        return response.send({ path: filename });
    } catch (err) {
        return response.status(400).send('Is not a valid image');
    }
});

app.post('/getgroups', jsonParser, (_, response) => {
    const groups = [];

    if (!fs.existsSync(directories.groups)) {
        fs.mkdirSync(directories.groups);
    }

    const files = fs.readdirSync(directories.groups).filter(x => path.extname(x) === '.json');
    const chats = fs.readdirSync(directories.groupChats).filter(x => path.extname(x) === '.jsonl');

    files.forEach(function (file) {
        try {
            const filePath = path.join(directories.groups, file);
            const fileContents = fs.readFileSync(filePath, 'utf8');
            const group = json5.parse(fileContents);
            const groupStat = fs.statSync(filePath);
            group['date_added'] = groupStat.birthtimeMs;

            let chat_size = 0;
            let date_last_chat = 0;

            if (Array.isArray(group.chats) && Array.isArray(chats)) {
                for (const chat of chats) {
                    if (group.chats.includes(path.parse(chat).name)) {
                        const chatStat = fs.statSync(path.join(directories.groupChats, chat));
                        chat_size += chatStat.size;
                        date_last_chat = Math.max(date_last_chat, chatStat.mtimeMs);
                    }
                }
            }

            group['date_last_chat'] = date_last_chat;
            group['chat_size'] = chat_size;
            groups.push(group);
        }
        catch (error) {
            console.error(error);
        }
    });

    return response.send(groups);
});

app.post('/creategroup', jsonParser, (request, response) => {
    if (!request.body) {
        return response.sendStatus(400);
    }

    const id = Date.now();
    const groupMetadata = {
        id: id,
        name: request.body.name ?? 'New Group',
        members: request.body.members ?? [],
        avatar_url: request.body.avatar_url,
        allow_self_responses: !!request.body.allow_self_responses,
        activation_strategy: request.body.activation_strategy ?? 0,
        disabled_members: request.body.disabled_members ?? [],
        chat_metadata: request.body.chat_metadata ?? {},
        fav: request.body.fav,
        chat_id: request.body.chat_id ?? id,
        chats: request.body.chats ?? [id],
    };
    const pathToFile = path.join(directories.groups, `${id}.json`);
    const fileData = JSON.stringify(groupMetadata);

    if (!fs.existsSync(directories.groups)) {
        fs.mkdirSync(directories.groups);
    }

    fs.writeFileSync(pathToFile, fileData);
    return response.send(groupMetadata);
});

app.post('/editgroup', jsonParser, (request, response) => {
    if (!request.body || !request.body.id) {
        return response.sendStatus(400);
    }
    const id = request.body.id;
    const pathToFile = path.join(directories.groups, `${id}.json`);
    const fileData = JSON.stringify(request.body);

    fs.writeFileSync(pathToFile, fileData);
    return response.send({ ok: true });
});

app.post('/getgroupchat', jsonParser, (request, response) => {
    if (!request.body || !request.body.id) {
        return response.sendStatus(400);
    }

    const id = request.body.id;
    const pathToFile = path.join(directories.groupChats, `${id}.jsonl`);

    if (fs.existsSync(pathToFile)) {
        const data = fs.readFileSync(pathToFile, 'utf8');
        const lines = data.split('\n');

        // Iterate through the array of strings and parse each line as JSON
        const jsonData = lines.map(json5.parse);
        return response.send(jsonData);
    } else {
        return response.send([]);
    }
});

app.post('/deletegroupchat', jsonParser, (request, response) => {
    if (!request.body || !request.body.id) {
        return response.sendStatus(400);
    }

    const id = request.body.id;
    const pathToFile = path.join(directories.groupChats, `${id}.jsonl`);

    if (fs.existsSync(pathToFile)) {
        fs.rmSync(pathToFile);
        return response.send({ ok: true });
    }

    return response.send({ error: true });
});

app.post('/savegroupchat', jsonParser, (request, response) => {
    if (!request.body || !request.body.id) {
        return response.sendStatus(400);
    }

    const id = request.body.id;
    const pathToFile = path.join(directories.groupChats, `${id}.jsonl`);

    if (!fs.existsSync(directories.groupChats)) {
        fs.mkdirSync(directories.groupChats);
    }

    let chat_data = request.body.chat;
    let jsonlData = chat_data.map(JSON.stringify).join('\n');
    fs.writeFileSync(pathToFile, jsonlData, 'utf8');
    return response.send({ ok: true });
});

app.post('/deletegroup', jsonParser, async (request, response) => {
    if (!request.body || !request.body.id) {
        return response.sendStatus(400);
    }

    const id = request.body.id;
    const pathToGroup = path.join(directories.groups, sanitize(`${id}.json`));

    try {
        // Delete group chats
        const group = json5.parse(fs.readFileSync(pathToGroup));

        if (group && Array.isArray(group.chats)) {
            for (const chat of group.chats) {
                console.log('Deleting group chat', chat);
                const pathToFile = path.join(directories.groupChats, `${id}.jsonl`);

                if (fs.existsSync(pathToFile)) {
                    fs.rmSync(pathToFile);
                }
            }
        }
    } catch (error) {
        console.error('Could not delete group chats. Clean them up manually.', error);
    }

    if (fs.existsSync(pathToGroup)) {
        fs.rmSync(pathToGroup);
    }

    return response.send({ ok: true });
});

const POE_DEFAULT_BOT = 'a2';

const poeClientCache = {};

async function getPoeClient(token, useCache = false) {
    let client;

    if (useCache && poeClientCache[token]) {
        client = poeClientCache[token];
    }
    else {
        client = new poe.Client(true, useCache);
        await client.init(token);
    }

    poeClientCache[token] = client;
    return client;
}

app.post('/status_poe', jsonParser, async (request, response) => {
    const token = readSecret(SECRET_KEYS.POE);

    if (!token) {
        return response.sendStatus(401);
    }

    try {
        const client = await getPoeClient(token, false);
        const botNames = client.get_bot_names();
        //client.disconnect_ws();

        return response.send({ 'bot_names': botNames });
    }
    catch (err) {
        console.error(err);
        return response.sendStatus(401);
    }
});

app.post('/purge_poe', jsonParser, async (request, response) => {
    const token = readSecret(SECRET_KEYS.POE);

    if (!token) {
        return response.sendStatus(401);
    }

    const bot = request.body.bot ?? POE_DEFAULT_BOT;
    const count = request.body.count ?? -1;

    try {
        const client = await getPoeClient(token, true);
        if (count > 0) {
            await client.purge_conversation(bot, count);
        }
        else {
            await client.send_chat_break(bot);
        }
        //client.disconnect_ws();

        return response.send({ "ok": true });
    }
    catch (err) {
        console.error(err);
        return response.sendStatus(500);
    }
});

app.post('/generate_poe', jsonParser, async (request, response) => {
    if (!request.body.prompt) {
        return response.sendStatus(400);
    }

    const token = readSecret(SECRET_KEYS.POE);

    if (!token) {
        return response.sendStatus(401);
    }

    let isGenerationStopped = false;
    const abortController = new AbortController();
    request.socket.removeAllListeners('close');
    request.socket.on('close', function () {
        isGenerationStopped = true;

        if (client) {
            abortController.abort();
        }
    });
    const prompt = request.body.prompt;
    const bot = request.body.bot ?? POE_DEFAULT_BOT;
    const streaming = request.body.streaming ?? false;

    let client;

    try {
        client = await getPoeClient(token, true);
    }
    catch (error) {
        console.error(error);
        return response.sendStatus(500);
    }

    if (streaming) {
        try {
            let reply = '';
            for await (const mes of client.send_message(bot, prompt, false, 60, abortController.signal)) {
                if (response.headersSent === false) {
                    response.writeHead(200, {
                        'Content-Type': 'text/plain;charset=utf-8',
                        'Transfer-Encoding': 'chunked',
                        'Cache-Control': 'no-transform',
                        'X-Message-Id': String(mes.messageId),
                    });
                }

                if (isGenerationStopped) {
                    console.error('Streaming stopped by user. Closing websocket...');
                    break;
                }

                let newText = mes.text.substring(reply.length);
                reply = mes.text;
                response.write(newText);
            }
            console.log(reply);
        }
        catch (err) {
            console.error(err);
        }
        finally {
            //client.disconnect_ws();
            response.end();
        }
    }
    else {
        try {
            let reply;
            let messageId;
            for await (const mes of client.send_message(bot, prompt, false, 60, abortController.signal)) {
                reply = mes.text;
                messageId = mes.messageId;
            }
            console.log(reply);
            //client.disconnect_ws();
            response.set('X-Message-Id', String(messageId));
            return response.send({ 'reply': reply });
        }
        catch {
            //client.disconnect_ws();
            return response.sendStatus(500);
        }
    }
});

app.post('/poe_suggest', jsonParser, async function (request, response) {
    const token = readSecret(SECRET_KEYS.POE);
    const messageId = request.body.messageId;

    if (!messageId) {
        return response.sendStatus(400);
    }

    if (!token) {
        return response.sendStatus(401);
    }

    try {
        const bot = request.body.bot ?? POE_DEFAULT_BOT;
        const client = await getPoeClient(token, true);

        response.writeHead(200, {
            'Content-Type': 'text/plain;charset=utf-8',
            'Transfer-Encoding': 'chunked',
            'Cache-Control': 'no-transform',
        });

        const botObject = client.bots[bot];
        const canSuggestReplies = botObject?.defaultBotObject?.hasSuggestedReplies ?? false;

        if (!canSuggestReplies) {
            return response.end();
        }

        // Store replies that have already been sent to the user
        const repliesSent = new Set();
        // Store the time when the request started
        const beginAt = Date.now();
        while (true) {
            // If more than 5 seconds have passed, stop suggesting replies
            if (Date.now() - beginAt > 5000) {
                break;
            }

            // Get replies array from the Poe client
            const suggestedReplies = client.suggested_replies[messageId];

            // If the suggested replies array is not an array, wait 100ms and try again
            if (!Array.isArray(suggestedReplies)) {
                await delay(100);
                continue;
            }

            // If there are no replies, wait 100ms and try again
            if (suggestedReplies.length === 0) {
                await delay(100);
                continue;
            }

            // Send each reply to the user
            for (const reply of suggestedReplies) {
                // If the reply has already been sent, skip it
                if (repliesSent.has(reply)) {
                    continue;
                }

                // Add the reply to the list of replies that have been sent
                repliesSent.add(reply);
                // Write SSE event to the response stream
                response.write(reply + '\n\n');
            }

            // Wait 100ms before checking for new replies
            await delay(100);
        }

        //client.disconnect_ws();
        return response.end();
    }
    catch (err) {
        console.error(err);

        if (response.headersSent === false) {
            return response.sendStatus(401);
        } else {
            return response.end();
        }
    }


});

app.get('/discover_extensions', jsonParser, function (_, response) {
    const extensions = fs
        .readdirSync(directories.extensions)
        .filter(f => fs.statSync(path.join(directories.extensions, f)).isDirectory());

    return response.send(extensions);
});

app.get('/get_sprites', jsonParser, function (request, response) {
    const name = request.query.name;
    const spritesPath = path.join(directories.characters, name);
    let sprites = [];

    try {
        if (fs.existsSync(spritesPath) && fs.statSync(spritesPath).isDirectory()) {
            sprites = fs.readdirSync(spritesPath)
                .filter(file => {
                    const mimeType = mime.lookup(file);
                    return mimeType && mimeType.startsWith('image/');
                })
                .map((file) => {
                    const pathToSprite = path.join(spritesPath, file);
                    return {
                        label: path.parse(pathToSprite).name.toLowerCase(),
                        path: `/characters/${name}/${file}`,
                    };
                });
        }
    }
    catch (err) {
        console.log(err);
    }
    finally {
        return response.send(sprites);
    }
});

function getThumbnailFolder(type) {
    let thumbnailFolder;

    switch (type) {
        case 'bg':
            thumbnailFolder = directories.thumbnailsBg;
            break;
        case 'avatar':
            thumbnailFolder = directories.thumbnailsAvatar;
            break;
    }

    return thumbnailFolder;
}

function getOriginalFolder(type) {
    let originalFolder;

    switch (type) {
        case 'bg':
            originalFolder = directories.backgrounds;
            break;
        case 'avatar':
            originalFolder = directories.characters;
            break;
    }

    return originalFolder;
}

function invalidateThumbnail(type, file) {
    const folder = getThumbnailFolder(type);
    const pathToThumbnail = path.join(folder, file);

    if (fs.existsSync(pathToThumbnail)) {
        fs.rmSync(pathToThumbnail);
    }
}

async function ensureThumbnailCache() {
    const cacheFiles = fs.readdirSync(directories.thumbnailsBg);

    // files exist, all ok
    if (cacheFiles.length) {
        return;
    }

    console.log('Generating thumbnails cache. Please wait...');

    const bgFiles = fs.readdirSync(directories.backgrounds);
    const tasks = [];

    for (const file of bgFiles) {
        tasks.push(generateThumbnail('bg', file));
    }

    await Promise.all(tasks);
    console.log(`Done! Generated: ${bgFiles.length} preview images`);
}

async function generateThumbnail(type, file) {
    const pathToCachedFile = path.join(getThumbnailFolder(type), file);
    const pathToOriginalFile = path.join(getOriginalFolder(type), file);

    const cachedFileExists = fs.existsSync(pathToCachedFile);
    const originalFileExists = fs.existsSync(pathToOriginalFile);

    // to handle cases when original image was updated after thumb creation
    let shouldRegenerate = false;

    if (cachedFileExists && originalFileExists) {
        const originalStat = fs.statSync(pathToOriginalFile);
        const cachedStat = fs.statSync(pathToCachedFile);

        if (originalStat.mtimeMs > cachedStat.ctimeMs) {
            //console.log('Original file changed. Regenerating thumbnail...');
            shouldRegenerate = true;
        }
    }

    if (cachedFileExists && !shouldRegenerate) {
        return pathToCachedFile;
    }

    if (!originalFileExists) {
        return null;
    }

    const imageSizes = { 'bg': [160, 90], 'avatar': [96, 144] };
    const mySize = imageSizes[type];

    try {
        let buffer;

        try {
            const image = await jimp.read(pathToOriginalFile);
            buffer = await image.cover(mySize[0], mySize[1]).quality(95).getBufferAsync(mime.lookup('jpg'));
        }
        catch (inner) {
            console.warn(`Thumbnailer can not process the image: ${pathToOriginalFile}. Using original size`);
            buffer = fs.readFileSync(pathToOriginalFile);
        }

        fs.writeFileSync(pathToCachedFile, buffer);
    }
    catch (outer) {
        return null;
    }

    return pathToCachedFile;
}

app.get('/thumbnail', jsonParser, async function (request, response) {
    const type = request.query.type;
    const file = sanitize(request.query.file);

    if (!type || !file) {
        return response.sendStatus(400);
    }

    if (!(type == 'bg' || type == 'avatar')) {
        return response.sendStatus(400);
    }

    if (sanitize(file) !== file) {
        console.error('Malicious filename prevented');
        return response.sendStatus(403);
    }

    if (config.disableThumbnails == true) {
        const pathToOriginalFile = path.join(getOriginalFolder(type), file);
        return response.sendFile(pathToOriginalFile, { root: process.cwd() });
    }

    const pathToCachedFile = await generateThumbnail(type, file);

    if (!pathToCachedFile) {
        return response.sendStatus(404);
    }

    return response.sendFile(pathToCachedFile, { root: process.cwd() });
});

/* OpenAI */
app.post("/getstatus_openai", jsonParser, function (request, response_getstatus_openai = response) {
    if (!request.body) return response_getstatus_openai.sendStatus(400);

    const api_key_openai = readSecret(SECRET_KEYS.OPENAI);

    if (!api_key_openai) {
        return response_getstatus_openai.sendStatus(401);
    }

    const api_url = new URL(request.body.reverse_proxy || api_openai).toString();
    const args = {
        headers: { "Authorization": "Bearer " + api_key_openai }
    };
    client.get(api_url + "/models", args, function (data, response) {
        if (response.statusCode == 200) {
            response_getstatus_openai.send(data);
            const modelIds = data?.data?.map(x => x.id)?.sort();
            console.log('Available OpenAI models:', modelIds);
        }
        if (response.statusCode == 401) {
            console.log('Access Token is incorrect.');
            response_getstatus_openai.send({ error: true });
        }
        if (response.statusCode == 404) {
            console.log('Endpoint not found.');
            response_getstatus_openai.send({ error: true });
        }
        if (response.statusCode == 500 || response.statusCode == 501 || response.statusCode == 501 || response.statusCode == 503 || response.statusCode == 507) {
            console.log(data);
            response_getstatus_openai.send({ error: true });
        }
    }).on('error', function () {
        response_getstatus_openai.send({ error: true });
    });
});

app.post("/openai_bias", jsonParser, async function (request, response) {
    if (!request.body || !Array.isArray(request.body))
        return response.sendStatus(400);

    let result = {};

    const model = getTokenizerModel(String(request.query.model || ''));

    // no bias for claude
    if (model == 'claude') {
        return response.send(result);
    }

    const tokenizer = getTiktokenTokenizer(model);

    for (const entry of request.body) {
        if (!entry || !entry.text) {
            continue;
        }

        const tokens = tokenizer.encode(entry.text);

        for (const token of tokens) {
            result[token] = entry.value;
        }
    }

    // not needed for cached tokenizers
    //tokenizer.free();
    return response.send(result);
});

// Shamelessly stolen from Agnai
app.post("/openai_usage", jsonParser, async function (request, response) {
    if (!request.body) return response.sendStatus(400);
    const key = readSecret(SECRET_KEYS.OPENAI);

    if (!key) {
        console.warn('Get key usage failed: Missing OpenAI API key.');
        return response.sendStatus(401);
    }

    const api_url = new URL(request.body.reverse_proxy || api_openai).toString();

    const headers = {
        'Content-Type': 'application/json',
        Authorization: `Bearer ${key}`,
    };

    const date = new Date();
    date.setDate(1);
    const start_date = date.toISOString().slice(0, 10);

    date.setMonth(date.getMonth() + 1);
    const end_date = date.toISOString().slice(0, 10);

    try {
        const res = await getAsync(
            `${api_url}/dashboard/billing/usage?start_date=${start_date}&end_date=${end_date}`,
            { headers },
        );
        return response.send(res);
    }
    catch {
        return response.sendStatus(400);
    }
});

app.post("/deletepreset_openai", jsonParser, function (request, response) {
    if (!request.body || !request.body.name) {
        return response.sendStatus(400);
    }

    const name = request.body.name;
    const pathToFile = path.join(directories.openAI_Settings, `${name}.settings`);

    if (fs.existsSync(pathToFile)) {
        fs.rmSync(pathToFile);
        return response.send({ ok: true });
    }

    return response.send({ error: true });
});

// Prompt Conversion script taken from RisuAI by @kwaroran (GPLv3).
function convertClaudePrompt(messages, addHumanPrefix, addAssistantPostfix) {
    // Claude doesn't support message names, so we'll just add them to the message content.
    for (const message of messages) {
        if (message.name && message.role !== "system") {
            message.content = message.name + ": " + message.content;
            delete message.name;
        }
    }

    let requestPrompt = messages.map((v) => {
        let prefix = '';
        switch (v.role) {
            case "assistant":
                prefix = "\n\nAssistant: ";
                break
            case "user":
                prefix = "\n\nHuman: ";
                break
            case "system":
                // According to the Claude docs, H: and A: should be used for example conversations.
                if (v.name === "example_assistant") {
                    prefix = "\n\nA: ";
                } else if (v.name === "example_user") {
                    prefix = "\n\nH: ";
                } else {
                    prefix = "\n\nSystem: ";
                }
                break
        }
        return prefix + v.content;
    }).join('');

    if (addHumanPrefix) {
        requestPrompt = "\n\nHuman: " + requestPrompt;
    }

    if (addAssistantPostfix) {
        requestPrompt = requestPrompt + '\n\nAssistant: ';
    }

    return requestPrompt;
}

async function sendClaudeRequest(request, response) {
    const fetch = require('node-fetch').default;

    const api_url = new URL(request.body.reverse_proxy || api_claude).toString();
    const api_key_claude = readSecret(SECRET_KEYS.CLAUDE);

    if (!api_key_claude) {
        return response.status(401).send({ error: true });
    }

    try {
        const controller = new AbortController();
        request.socket.removeAllListeners('close');
        request.socket.on('close', function () {
            controller.abort();
        });

        const requestPrompt = convertClaudePrompt(request.body.messages, true, true);
        console.log('Claude request:', requestPrompt);

        const generateResponse = await fetch(api_url + '/complete', {
            method: "POST",
            signal: controller.signal,
            body: JSON.stringify({
                prompt: requestPrompt,
                model: request.body.model,
                max_tokens_to_sample: request.body.max_tokens,
                stop_sequences: ["\n\nHuman:", "\n\nSystem:", "\n\nAssistant:"],
                temperature: request.body.temperature,
                top_p: request.body.top_p,
                top_k: request.body.top_k,
                stream: request.body.stream,
            }),
            headers: {
                "Content-Type": "application/json",
                "x-api-key": api_key_claude,
            },
            timeout: 0,
        });

        if (request.body.stream) {
            // Pipe remote SSE stream to Express response
            generateResponse.body.pipe(response);

            request.socket.on('close', function () {
                generateResponse.body.destroy(); // Close the remote stream
                response.end(); // End the Express response
            });

            generateResponse.body.on('end', function () {
                console.log("Streaming request finished");
                response.end();
            });
        } else {
            if (!generateResponse.ok) {
                console.log(`Claude API returned error: ${generateResponse.status} ${generateResponse.statusText} ${await generateResponse.text()}`);
                return response.status(generateResponse.status).send({ error: true });
            }

            const generateResponseJson = await generateResponse.json();
            const responseText = generateResponseJson.completion;
            console.log('Claude response:', responseText);

            // Wrap it back to OAI format
            const reply = { choices: [{ "message": { "content": responseText, } }] };
            return response.send(reply);
        }
    } catch (error) {
        console.log('Error communicating with Claude: ', error);
        if (!response.headersSent) {
            return response.status(500).send({ error: true });
        }
    }
}

app.post("/generate_openai", jsonParser, function (request, response_generate_openai) {
    if (!request.body) return response_generate_openai.status(400).send({ error: true });

    if (request.body.use_claude) {
        return sendClaudeRequest(request, response_generate_openai);
    }

    const api_url = new URL(request.body.reverse_proxy || api_openai).toString();

    const api_key_openai = readSecret(SECRET_KEYS.OPENAI);

    if (!api_key_openai) {
        return response_generate_openai.status(401).send({ error: true });
    }

    const controller = new AbortController();
    request.socket.removeAllListeners('close');
    request.socket.on('close', function () {
        controller.abort();
    });

    console.log(request.body);
    const config = {
        method: 'post',
        url: api_url + '/chat/completions',
        headers: {
            'Content-Type': 'application/json',
            'Authorization': 'Bearer ' + api_key_openai
        },
        data: {
            "messages": request.body.messages,
            "model": request.body.model,
            "temperature": request.body.temperature,
            "max_tokens": request.body.max_tokens,
            "stream": request.body.stream,
            "presence_penalty": request.body.presence_penalty,
            "frequency_penalty": request.body.frequency_penalty,
            "top_p": request.body.top_p,
            "stop": request.body.stop,
            "logit_bias": request.body.logit_bias
        },
        signal: controller.signal,
    };

    if (request.body.stream)
        config.responseType = 'stream';

    axios(config)
        .then(function (response) {
            if (response.status <= 299) {
                if (request.body.stream) {
                    console.log("Streaming request in progress")
                    response.data.pipe(response_generate_openai);
                    response.data.on('end', function () {
                        console.log("Streaming request finished");
                        response_generate_openai.end();
                    });
                } else {
                    response_generate_openai.send(response.data);
                    console.log(response.data);
                    console.log(response.data?.choices[0]?.message);
                }
            } else if (response.status == 400) {
                console.log('Validation error');
                response_generate_openai.send({ error: true });
            } else if (response.status == 401) {
                console.log('Access Token is incorrect');
                response_generate_openai.send({ error: true });
            } else if (response.status == 402) {
                console.log('An active subscription is required to access this endpoint');
                response_generate_openai.send({ error: true });
            } else if (response.status == 429) {
                console.log('Out of quota');
                const quota_error = response?.data?.type === 'insufficient_quota';
                response_generate_openai.send({ error: true, quota_error, });
            } else if (response.status == 500 || response.status == 409 || response.status == 504) {
                if (request.body.stream) {
                    response.data.on('data', chunk => {
                        console.log(chunk.toString());
                    });
                } else {
                    console.log(response.data);
                }
                response_generate_openai.send({ error: true });
            }
        })
        .catch(function (error) {
            if (error.response) {
                if (request.body.stream) {
                    error.response.data.on('data', chunk => {
                        console.log(chunk.toString());
                    });
                } else {
                    console.log(error.response.data);
                }
            }
            try {
                const quota_error = error?.response?.status === 429 && error?.response?.data?.error?.type === 'insufficient_quota';
                if (!response_generate_openai.headersSent) {
                    response_generate_openai.send({ error: true, quota_error });
                }
            } catch (error) {
                console.error(error);
                if (!response_generate_openai.headersSent) {
                    return response_generate_openai.send({ error: true });
                }
            } finally {
                response_generate_openai.end();
            }
        });
});

app.post("/tokenize_openai", jsonParser, function (request, response_tokenize_openai = response) {
    if (!request.body) return response_tokenize_openai.sendStatus(400);

    let num_tokens = 0;
    const model = getTokenizerModel(String(request.query.model || ''));

    if (model == 'claude') {
        num_tokens = countClaudeTokens(claude_tokenizer, request.body);
        return response_tokenize_openai.send({ "token_count": num_tokens });
    }

    const tokensPerName = model.includes('gpt-4') ? 1 : -1;
    const tokensPerMessage = model.includes('gpt-4') ? 3 : 4;
    const tokensPadding = 3;

    const tokenizer = getTiktokenTokenizer(model);

    for (const msg of request.body) {
        num_tokens += tokensPerMessage;
        for (const [key, value] of Object.entries(msg)) {
            num_tokens += tokenizer.encode(value).length;
            if (key == "name") {
                num_tokens += tokensPerName;
            }
        }
    }
    num_tokens += tokensPadding;

    // not needed for cached tokenizers
    //tokenizer.free();

    response_tokenize_openai.send({ "token_count": num_tokens });
});

app.post("/savepreset_openai", jsonParser, function (request, response) {
    const name = sanitize(request.query.name);
    if (!request.body || !name) {
        return response.sendStatus(400);
    }

    const filename = `${name}.settings`;
    const fullpath = path.join(directories.openAI_Settings, filename);
    fs.writeFileSync(fullpath, JSON.stringify(request.body, null, 4), 'utf-8');
    return response.send({ name });
});

function createTokenizationHandler(getTokenizerFn) {
    return async function (request, response) {
        if (!request.body) {
            return response.sendStatus(400);
        }

        const text = request.body.text || '';
        const tokenizer = getTokenizerFn();
        const count = await countSentencepieceTokens(tokenizer, text);
        return response.send({ count });
    };
}

app.post("/tokenize_llama", jsonParser, createTokenizationHandler(() => spp_llama));
app.post("/tokenize_nerdstash", jsonParser, createTokenizationHandler(() => spp_nerd));
app.post("/tokenize_nerdstash_v2", jsonParser, createTokenizationHandler(() => spp_nerd_v2));

// ** REST CLIENT ASYNC WRAPPERS **

function putAsync(url, args) {
    return new Promise((resolve, reject) => {
        client.put(url, args, (data, response) => {
            if (response.statusCode >= 400) {
                reject(data);
            }
            resolve(data);
        }).on('error', e => reject(e));
    })
}

async function postAsync(url, args) {
    const fetch = require('node-fetch').default;
    const response = await fetch(url, { method: 'POST', timeout: 0, ...args });

    if (response.ok) {
        const data = await response.json();
        return data;
    }

    throw response;
}

function getAsync(url, args) {
    return new Promise((resolve, reject) => {
        client.get(url, args, (data, response) => {
            if (response.statusCode >= 400) {
                reject(data);
            }
            resolve(data);
        }).on('error', e => reject(e));
    })
}
// ** END **

const tavernUrl = new URL(
    (cliArguments.ssl ? 'https://' : 'http://') +
    (listen ? '0.0.0.0' : '127.0.0.1') +
    (':' + server_port)
);

const autorunUrl = new URL(
    (cliArguments.ssl ? 'https://' : 'http://') +
    ('127.0.0.1') +
    (':' + server_port)
);

const setupTasks = async function () {
    const version = getVersion();

    console.log(`SillyTavern ${version.pkgVersion}` + (version.gitBranch ? ` '${version.gitBranch}' (${version.gitRevision})` : ''));

    backupSettings();
    migrateSecrets();
    ensurePublicDirectoriesExist();
    await ensureThumbnailCache();

    // Colab users could run the embedded tool
    if (!is_colab) await convertWebp();

    [spp_llama, spp_nerd, spp_nerd_v2, claude_tokenizer] = await Promise.all([
        loadSentencepieceTokenizer('src/sentencepiece/tokenizer.model'),
        loadSentencepieceTokenizer('src/sentencepiece/nerdstash.model'),
        loadSentencepieceTokenizer('src/sentencepiece/nerdstash_v2.model'),
        loadClaudeTokenizer('src/claude.json'),
    ]);

    console.log('Launching...');

    if (autorun) open(autorunUrl.toString());
    console.log('SillyTavern is listening on: ' + tavernUrl);

    if (listen) {
        console.log('\n0.0.0.0 means SillyTavern is listening on all network interfaces (Wi-Fi, LAN, localhost). If you want to limit it only to internal localhost (127.0.0.1), change the setting in config.conf to “listen=false”\n');
    }
}

if (listen && !config.whitelistMode && !config.basicAuthMode) {
    if (config.securityOverride)
        console.warn("Security has been override. If it's not a trusted network, change the settings.");
    else {
        console.error('Your SillyTavern is currently unsecurely open to the public. Enable whitelisting or basic authentication.');
        process.exit(1);
    }
}
if (true === cliArguments.ssl)
    https.createServer(
        {
            cert: fs.readFileSync(cliArguments.certPath),
            key: fs.readFileSync(cliArguments.keyPath)
        }, app)
        .listen(
            tavernUrl.port || 443,
            tavernUrl.hostname,
            setupTasks
        );
else
    http.createServer(app).listen(
        tavernUrl.port || 80,
        tavernUrl.hostname,
        setupTasks
    );

async function convertWebp() {
    const files = fs.readdirSync(directories.characters).filter(e => e.endsWith(".webp"));

    if (!files.length) {
        return;
    }

    console.log(`${files.length} WEBP files will be automatically converted.`);

    for (const file of files) {
        try {
            const source = path.join(directories.characters, file);
            const dest = path.join(directories.characters, path.basename(file, ".webp") + ".png");

            if (fs.existsSync(dest)) {
                console.log(`${dest} already exists. Delete ${source} manually`);
                continue;
            }

            console.log(`Read... ${source}`);
            const data = await charaRead(source);

            console.log(`Convert... ${source} -> ${dest}`);
            await webp.dwebp(source, dest, "-o");

            console.log(`Write... ${dest}`);
            const success = await charaWrite(dest, data, path.parse(dest).name);

            if (!success) {
                console.log(`Failure on ${source} -> ${dest}`);
                continue;
            }

            console.log(`Remove... ${source}`);
            fs.rmSync(source);
        } catch (err) {
            console.log(err);
        }
    }
}

function backupSettings() {
    const MAX_BACKUPS = 25;

    function generateTimestamp() {
        const now = new Date();
        const year = now.getFullYear();
        const month = String(now.getMonth() + 1).padStart(2, '0');
        const day = String(now.getDate()).padStart(2, '0');
        const hours = String(now.getHours()).padStart(2, '0');
        const minutes = String(now.getMinutes()).padStart(2, '0');
        const seconds = String(now.getSeconds()).padStart(2, '0');

        return `${year}${month}${day}-${hours}${minutes}${seconds}`;
    }

    try {
        if (!fs.existsSync(directories.backups)) {
            fs.mkdirSync(directories.backups);
        }

        const backupFile = path.join(directories.backups, `settings_${generateTimestamp()}.json`);
        fs.copyFileSync(SETTINGS_FILE, backupFile);

        let files = fs.readdirSync(directories.backups);
        if (files.length > MAX_BACKUPS) {
            files = files.map(f => path.join(directories.backups, f));
            files.sort((a, b) => fs.statSync(a).mtimeMs - fs.statSync(b).mtimeMs);

            fs.rmSync(files[0]);
        }
    } catch (err) {
        console.log('Could not backup settings file', err);
    }
}

function ensurePublicDirectoriesExist() {
    for (const dir of Object.values(directories)) {
        if (!fs.existsSync(dir)) {
            fs.mkdirSync(dir, { recursive: true });
        }
    }
}

const SECRETS_FILE = './secrets.json';
const SETTINGS_FILE = './public/settings.json';
const SECRET_KEYS = {
    HORDE: 'api_key_horde',
    OPENAI: 'api_key_openai',
    POE: 'api_key_poe',
    NOVEL: 'api_key_novel',
    CLAUDE: 'api_key_claude',
    DEEPL: 'deepl',
}

function migrateSecrets() {
    if (!fs.existsSync(SETTINGS_FILE)) {
        console.log('Settings file does not exist');
        return;
    }

    try {
        let modified = false;
        const fileContents = fs.readFileSync(SETTINGS_FILE);
        const settings = JSON.parse(fileContents);
        const oaiKey = settings?.api_key_openai;
        const hordeKey = settings?.horde_settings?.api_key;
        const poeKey = settings?.poe_settings?.token;
        const novelKey = settings?.api_key_novel;

        if (typeof oaiKey === 'string') {
            console.log('Migrating OpenAI key...');
            writeSecret(SECRET_KEYS.OPENAI, oaiKey);
            delete settings.api_key_openai;
            modified = true;
        }

        if (typeof hordeKey === 'string') {
            console.log('Migrating Horde key...');
            writeSecret(SECRET_KEYS.HORDE, hordeKey);
            delete settings.horde_settings.api_key;
            modified = true;
        }

        if (typeof poeKey === 'string') {
            console.log('Migrating Poe key...');
            writeSecret(SECRET_KEYS.POE, poeKey);
            delete settings.poe_settings.token;
            modified = true;
        }

        if (typeof novelKey === 'string') {
            console.log('Migrating Novel key...');
            writeSecret(SECRET_KEYS.NOVEL, novelKey);
            delete settings.api_key_novel;
            modified = true;
        }

        if (modified) {
            console.log('Writing updated settings.json...');
            const settingsContent = JSON.stringify(settings);
            fs.writeFileSync(SETTINGS_FILE, settingsContent, "utf-8");
        }
    }
    catch (error) {
        console.error('Could not migrate secrets file. Proceed with caution.');
    }
}

app.post('/writesecret', jsonParser, (request, response) => {
    const key = request.body.key;
    const value = request.body.value;

    writeSecret(key, value);
    return response.send('ok');
});

app.post('/readsecretstate', jsonParser, (_, response) => {
    if (!fs.existsSync(SECRETS_FILE)) {
        return response.send({});
    }

    try {
        const fileContents = fs.readFileSync(SECRETS_FILE);
        const secrets = JSON.parse(fileContents);
        const state = {};

        for (const key of Object.values(SECRET_KEYS)) {
            state[key] = !!secrets[key]; // convert to boolean
        }

        return response.send(state);
    } catch (error) {
        console.error(error);
        return response.send({});
    }
});

const ANONYMOUS_KEY = "0000000000";

app.post('/generate_horde', jsonParser, async (request, response) => {
    const api_key_horde = readSecret(SECRET_KEYS.HORDE) || ANONYMOUS_KEY;
    const url = 'https://horde.koboldai.net/api/v2/generate/text/async';

    const args = {
        "body": JSON.stringify(request.body),
        "headers": {
            "Content-Type": "application/json",
            "Client-Agent": request.header('Client-Agent'),
            "apikey": api_key_horde,
        }
    };

    console.log(args.body);
    try {
        const data = await postAsync(url, args);
        return response.send(data);
    } catch (error) {
        console.error(error);
        return response.sendStatus(500);
    }
});

app.post('/viewsecrets', jsonParser, async (_, response) => {
    if (!allowKeysExposure) {
        console.error('secrets.json could not be viewed unless the value of allowKeysExposure in config.conf is set to true');
        return response.sendStatus(403);
    }

    if (!fs.existsSync(SECRETS_FILE)) {
        console.error('secrets.json does not exist');
        return response.sendStatus(404);
    }

    try {
        const fileContents = fs.readFileSync(SECRETS_FILE);
        const secrets = JSON.parse(fileContents);
        return response.send(secrets);
    } catch (error) {
        console.error(error);
        return response.sendStatus(500);
    }
});

app.post('/horde_samplers', jsonParser, async (_, response) => {
    const samplers = Object.values(ai_horde.ModelGenerationInputStableSamplers);
    response.send(samplers);
});

app.post('/horde_models', jsonParser, async (_, response) => {
    const models = await ai_horde.getModels();
    response.send(models);
});

app.post('/horde_userinfo', jsonParser, async (_, response) => {
    const api_key_horde = readSecret(SECRET_KEYS.HORDE);

    if (!api_key_horde) {
        return response.send({ anonymous: true });
    }

    try {
        const user = await ai_horde.findUser({ token: api_key_horde });
        return response.send(user);
    } catch (error) {
        console.error(error);
        return response.sendStatus(500);
    }
})

app.post('/horde_generateimage', jsonParser, async (request, response) => {
    const MAX_ATTEMPTS = 200;
    const CHECK_INTERVAL = 3000;
    const api_key_horde = readSecret(SECRET_KEYS.HORDE) || ANONYMOUS_KEY;
    console.log('Stable Horde request:', request.body);

    try {
        const generation = await ai_horde.postAsyncImageGenerate(
            {
                prompt: `${request.body.prompt_prefix} ${request.body.prompt} ### ${request.body.negative_prompt}`,
                params:
                {
                    sampler_name: request.body.sampler,
                    hires_fix: request.body.enable_hr,
                    use_gfpgan: request.body.restore_faces,
                    cfg_scale: request.body.scale,
                    steps: request.body.steps,
                    width: request.body.width,
                    height: request.body.height,
                    karras: Boolean(request.body.karras),
                    n: 1,
                },
                r2: false,
                nsfw: request.body.nfsw,
                models: [request.body.model],
            },
            { token: api_key_horde });

        if (!generation.id) {
            console.error('Image generation request is not satisfyable:', generation.message || 'unknown error');
            return response.sendStatus(400);
        }

        for (let attempt = 0; attempt < MAX_ATTEMPTS; attempt++) {
            await delay(CHECK_INTERVAL);
            const check = await ai_horde.getImageGenerationCheck(generation.id);
            console.log(check);

            if (check.done) {
                const result = await ai_horde.getImageGenerationStatus(generation.id);
                return response.send(result.generations[0].img);
            }

            /*
            if (!check.is_possible) {
                return response.sendStatus(503);
            }
            */

            if (check.faulted) {
                return response.sendStatus(500);
            }
        }

        return response.sendStatus(504);
    } catch (error) {
        console.error(error);
        return response.sendStatus(500);
    }
});

app.post('/google_translate', jsonParser, async (request, response) => {
    const { generateRequestUrl, normaliseResponse } = require('google-translate-api-browser');

    const text = request.body.text;
    const lang = request.body.lang;

    if (!text || !lang) {
        return response.sendStatus(400);
    }

    console.log('Input text: ' + text);

    const url = generateRequestUrl(text, { to: lang });

    https.get(url, (resp) => {
        let data = '';

        resp.on('data', (chunk) => {
            data += chunk;
        });

        resp.on('end', () => {
            const result = normaliseResponse(JSON.parse(data));
            console.log('Translated text: ' + result.text);
            return response.send(result.text);
        });
    }).on("error", (err) => {
        console.log("Translation error: " + err.message);
        return response.sendStatus(500);
    });
});

app.post('/deepl_translate', jsonParser, async (request, response) => {
    const key = readSecret(SECRET_KEYS.DEEPL);

    if (!key) {
        return response.sendStatus(401);
    }

    const text = request.body.text;
    const lang = request.body.lang;

    if (!text || !lang) {
        return response.sendStatus(400);
    }

    console.log('Input text: ' + text);

    const fetch = require('node-fetch').default;
    const params = new URLSearchParams();
    params.append('text', text);
    params.append('target_lang', lang);

    try {
        const result = await fetch('https://api-free.deepl.com/v2/translate', {
            method: 'POST',
            body: params,
            headers: {
                'Accept': 'application/json',
                'Authorization': `DeepL-Auth-Key ${key}`,
                'Content-Type': 'application/x-www-form-urlencoded',
            },
            timeout: 0,
        });

        if (!result.ok) {
            return response.sendStatus(result.status);
        }

        const json = await result.json();
        console.log('Translated text: ' + json.translations[0].text);

        return response.send(json.translations[0].text);
    } catch (error) {
        console.log("Translation error: " + error.message);
        return response.sendStatus(500);
    }
});

app.post('/novel_tts', jsonParser, async (request, response) => {
    const token = readSecret(SECRET_KEYS.NOVEL);

    if (!token) {
        return response.sendStatus(401);
    }

    const text = request.body.text;
    const voice = request.body.voice;

    if (!text || !voice) {
        return response.sendStatus(400);
    }

    try {
        const fetch = require('node-fetch').default;
        const url = `${api_novelai}/ai/generate-voice?text=${encodeURIComponent(text)}&voice=-1&seed=${encodeURIComponent(voice)}&opus=false&version=v2`;
        const result = await fetch(url, {
            method: 'GET',
            headers: {
                'Authorization': `Bearer ${token}`,
                'Accept': 'audio/mpeg',
            },
            timeout: 0,
        });

        if (!result.ok) {
            return response.sendStatus(result.status);
        }

        const chunks = await readAllChunks(result.body);
        const buffer = Buffer.concat(chunks);
        response.setHeader('Content-Type', 'audio/mpeg');
        return response.send(buffer);
    }
    catch (error) {
        console.error(error);
        return response.sendStatus(500);
    }
});

app.post('/delete_sprite', jsonParser, async (request, response) => {
    const label = request.body.label;
    const name = request.body.name;

    if (!label || !name) {
        return response.sendStatus(400);
    }

    try {
        const spritesPath = path.join(directories.characters, name);

        // No sprites folder exists, or not a directory
        if (!fs.existsSync(spritesPath) || !fs.statSync(spritesPath).isDirectory()) {
            return response.sendStatus(404);
        }

        const files = fs.readdirSync(spritesPath);

        // Remove existing sprite with the same label
        for (const file of files) {
            if (path.parse(file).name === label) {
                fs.rmSync(path.join(spritesPath, file));
            }
        }

        return response.sendStatus(200);
    } catch (error) {
        console.error(error);
        return response.sendStatus(500);
    }
});

app.post('/upload_sprite_pack', urlencodedParser, async (request, response) => {
    const file = request.file;
    const name = request.body.name;

    if (!file || !name) {
        return response.sendStatus(400);
    }

    try {
        const spritesPath = path.join(directories.characters, name);

        // Create sprites folder if it doesn't exist
        if (!fs.existsSync(spritesPath)) {
            fs.mkdirSync(spritesPath);
        }

        // Path to sprites is not a directory. This should never happen.
        if (!fs.statSync(spritesPath).isDirectory()) {
            return response.sendStatus(404);
        }

        const spritePackPath = path.join("./uploads/", file.filename);
        const sprites = await getImageBuffers(spritePackPath);
        const files = fs.readdirSync(spritesPath);

        for (const [filename, buffer] of sprites) {
            // Remove existing sprite with the same label
            const existingFile = files.find(file => path.parse(file).name === path.parse(filename).name);

            if (existingFile) {
                fs.rmSync(path.join(spritesPath, existingFile));
            }

            // Write sprite buffer to disk
            const pathToSprite = path.join(spritesPath, filename);
            fs.writeFileSync(pathToSprite, buffer);
        }

        // Remove uploaded ZIP file
        fs.rmSync(spritePackPath);
        return response.send({ count: sprites.length });
    } catch (error) {
        console.error(error);
        return response.sendStatus(500);
    }
});

app.post('/upload_sprite', urlencodedParser, async (request, response) => {
    const file = request.file;
    const label = request.body.label;
    const name = request.body.name;

    if (!file || !label || !name) {
        return response.sendStatus(400);
    }

    try {
        const spritesPath = path.join(directories.characters, name);

        // Create sprites folder if it doesn't exist
        if (!fs.existsSync(spritesPath)) {
            fs.mkdirSync(spritesPath);
        }

        // Path to sprites is not a directory. This should never happen.
        if (!fs.statSync(spritesPath).isDirectory()) {
            return response.sendStatus(404);
        }

        const files = fs.readdirSync(spritesPath);

        // Remove existing sprite with the same label
        for (const file of files) {
            if (path.parse(file).name === label) {
                fs.rmSync(path.join(spritesPath, file));
            }
        }

        const filename = label + path.parse(file.originalname).ext;
        const spritePath = path.join("./uploads/", file.filename);
        const pathToFile = path.join(spritesPath, filename);
        // Copy uploaded file to sprites folder
        fs.cpSync(spritePath, pathToFile);
        // Remove uploaded file
        fs.rmSync(spritePath);
        return response.sendStatus(200);
    } catch (error) {
        console.error(error);
        return response.sendStatus(500);
    }
});

app.post('/import_custom', jsonParser, async (request, response) => {
    if (!request.body.url) {
        return response.sendStatus(400);
    }

    try {
        const url = request.body.url;
        let result;

        const chubParsed = parseChubUrl(url);

        if (chubParsed?.type === 'character') {
            console.log('Downloading chub character:', chubParsed.id);
            result = await downloadChubCharacter(chubParsed.id);
        }
        else if (chubParsed?.type === 'lorebook') {
            console.log('Downloading chub lorebook:', chubParsed.id);
            result = await downloadChubLorebook(chubParsed.id);
        }
        else {
            return response.sendStatus(404);
        }

        response.set('Content-Type', result.fileType);
        response.set('Content-Disposition', `attachment; filename="${result.fileName}"`);
        response.set('X-Custom-Content-Type', chubParsed?.type);
        return response.send(result.buffer);
    } catch (error) {
        console.log('Importing custom content failed', error);
        return response.sendStatus(500);
    }
});

async function downloadChubLorebook(id) {
    const fetch = require('node-fetch').default;

    const result = await fetch('https://api.chub.ai/api/lorebooks/download', {
        method: 'POST',
        headers: { 'Content-Type': 'application/json' },
        body: JSON.stringify({
            "fullPath": id,
            "format": "SILLYTAVERN",
        }),
    });

    if (!result.ok) {
        throw new Error('Failed to download lorebook');
    }

    const name = id.split('/').pop();
    const buffer = await result.buffer();
    const fileName = `${sanitize(name)}.json`;
    const fileType = result.headers.get('content-type');

    return { buffer, fileName, fileType };
}

async function downloadChubCharacter(id) {
    const fetch = require('node-fetch').default;

    const result = await fetch('https://api.chub.ai/api/characters/download', {
        method: 'POST',
        headers: { 'Content-Type': 'application/json' },
        body: JSON.stringify({
            "format": "tavern",
            "fullPath": id,
        })
    });

    if (!result.ok) {
        throw new Error('Failed to download character');
    }

    const buffer = await result.buffer();
    const fileName = result.headers.get('content-disposition').split('filename=')[1];
    const fileType = result.headers.get('content-type');

    return { buffer, fileName, fileType };
}

function parseChubUrl(str) {
    const splitStr = str.split('/');
    const length = splitStr.length;

    if (length < 2) {
        return null;
    }

    const domainIndex = splitStr.indexOf('chub.ai');
    const lastTwo = domainIndex !== -1 ? splitStr.slice(domainIndex + 1) : splitStr;

    const firstPart = lastTwo[0].toLowerCase();

    if (firstPart === 'characters' || firstPart === 'lorebooks') {
        const type = firstPart === 'characters' ? 'character' : 'lorebook';
        const id = type === 'character' ? lastTwo.slice(1).join('/') : lastTwo.join('/');
        return {
            id: id,
            type: type
        };
    } else if (length === 2) {
        return {
            id: lastTwo.join('/'),
            type: 'character'
        };
    }

    return null;
}

function importRisuSprites(data) {
    try {
        const name = data?.data?.name;
        const risuData = data?.data?.extensions?.risuai;

        // Not a Risu AI character
        if (!risuData || !name) {
            return;
        }

        let images = [];

        if (Array.isArray(risuData.additionalAssets)) {
            images = images.concat(risuData.additionalAssets);
        }

        if (Array.isArray(risuData.emotions)) {
            images = images.concat(risuData.emotions);
        }

        // No sprites to import
        if (images.length === 0) {
            return;
        }

        // Create sprites folder if it doesn't exist
        const spritesPath = path.join(directories.characters, name);
        if (!fs.existsSync(spritesPath)) {
            fs.mkdirSync(spritesPath);
        }

        // Path to sprites is not a directory. This should never happen.
        if (!fs.statSync(spritesPath).isDirectory()) {
            return;
        }

        console.log(`RisuAI: Found ${images.length} sprites for ${name}. Writing to disk.`);
        const files = fs.readdirSync(spritesPath);

        outer: for (const [label, fileBase64] of images) {
            // Remove existing sprite with the same label
            for (const file of files) {
                if (path.parse(file).name === label) {
                    console.log(`RisuAI: The sprite ${label} for ${name} already exists. Skipping.`);
                    continue outer;
                }
            }

            const filename = label + '.png';
            const pathToFile = path.join(spritesPath, filename);
            fs.writeFileSync(pathToFile, fileBase64, { encoding: 'base64' });
        }

        // Remove additionalAssets and emotions from data (they are now in the sprites folder)
        delete data.data.extensions.risuai.additionalAssets;
        delete data.data.extensions.risuai.emotions;
    } catch (error) {
        console.error(error);
    }
}

function writeSecret(key, value) {
    if (!fs.existsSync(SECRETS_FILE)) {
        const emptyFile = JSON.stringify({});
        fs.writeFileSync(SECRETS_FILE, emptyFile, "utf-8");
    }

    const fileContents = fs.readFileSync(SECRETS_FILE);
    const secrets = JSON.parse(fileContents);
    secrets[key] = value;
    fs.writeFileSync(SECRETS_FILE, JSON.stringify(secrets), "utf-8");
}

function readSecret(key) {
    if (!fs.existsSync(SECRETS_FILE)) {
        return undefined;
    }

    const fileContents = fs.readFileSync(SECRETS_FILE);
    const secrets = JSON.parse(fileContents);
    return secrets[key];
}

async function readAllChunks(readableStream) {
    return new Promise((resolve, reject) => {
        // Consume the readable stream
        const chunks = [];
        readableStream.on('data', (chunk) => {
            chunks.push(chunk);
        });

        readableStream.on('end', () => {
            console.log('Finished reading the stream.');
            resolve(chunks);
        });

        readableStream.on('error', (error) => {
            console.error('Error while reading the stream:', error);
            reject();
        });
    });
}

async function getImageBuffers(zipFilePath) {
    return new Promise((resolve, reject) => {
        // Check if the zip file exists
        if (!fs.existsSync(zipFilePath)) {
            reject(new Error('File not found'));
            return;
        }

        const imageBuffers = [];

        yauzl.open(zipFilePath, { lazyEntries: true }, (err, zipfile) => {
            if (err) {
                reject(err);
            } else {
                zipfile.readEntry();
                zipfile.on('entry', (entry) => {
                    const mimeType = mime.lookup(entry.fileName);
                    if (mimeType && mimeType.startsWith('image/') && !entry.fileName.startsWith('__MACOSX')) {
                        console.log(`Extracting ${entry.fileName}`);
                        zipfile.openReadStream(entry, (err, readStream) => {
                            if (err) {
                                reject(err);
                            } else {
                                const chunks = [];
                                readStream.on('data', (chunk) => {
                                    chunks.push(chunk);
                                });

                                readStream.on('end', () => {
                                    imageBuffers.push([path.parse(entry.fileName).base, Buffer.concat(chunks)]);
                                    zipfile.readEntry(); // Continue to the next entry
                                });
                            }
                        });
                    } else {
                        zipfile.readEntry(); // Continue to the next entry
                    }
                });

                zipfile.on('end', () => {
                    resolve(imageBuffers);
                });

                zipfile.on('error', (err) => {
                    reject(err);
                });
            }
        });
    });
}<|MERGE_RESOLUTION|>--- conflicted
+++ resolved
@@ -1868,13 +1868,11 @@
                     charaWrite(uploadPath, char, png_name, response, { file_name: png_name });
                 } else if (jsonData.name !== undefined) {
                     console.log('Found a v1 character file.');
-<<<<<<< HEAD
-                    console.log(jsonData);
+
 					if (jsonData.creator_notes) {
 						jsonData.creator_notes = jsonData.creator_notes.replace("Creator's notes go here.", "");
 					}
-=======
->>>>>>> 4a9d9b69
+
                     let char = {
                         "name": jsonData.name,
                         "description": jsonData.description ?? '',
