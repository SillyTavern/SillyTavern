var express = require('express');
var app = express();
var fs = require('fs');
const readline = require('readline');
const open = require('open');

var rimraf = require("rimraf");
const multer  = require("multer");
const https = require('https');
//const PNG = require('pngjs').PNG;
const extract = require('png-chunks-extract');
const encode = require('png-chunks-encode');
const PNGtext = require('png-chunk-text');

const sharp = require('sharp');
sharp.cache(false);
const path = require('path');

const cookieParser = require('cookie-parser');
const crypto = require('crypto');


const config = require('./config.json');
const server_port = config.port;
const whitelist = config.whitelist;
const whitelistMode = config.whitelistMode;

var Client = require('node-rest-client').Client;
var client = new Client();

var api_server = "";//"http://127.0.0.1:5000";
//var server_port = 8000;

var api_novelai = "https://api.novelai.net";

var response_get_story;
var response_generate;
var response_generate_novel;
var request_promt;
var response_promt;
var characters = {};
var character_i = 0;
var response_create;
var response_edit;
var response_dw_bg;
var response_getstatus;
var response_getstatus_novel;
var response_getlastversion;
var api_key_novel;

var is_colab = false;
var charactersPath = 'public/characters/';
var chatsPath = 'public/chats/';
if (is_colab && process.env.googledrive == 2){
    charactersPath = '/content/drive/MyDrive/TavernAI/characters/';
    chatsPath = '/content/drive/MyDrive/TavernAI/chats/';
}
const jsonParser = express.json({limit: '100mb'});
const urlencodedParser = express.urlencoded({extended: true, limit: '100mb'});
<<<<<<< HEAD
const baseRequestArgs = { headers: { "Content-Type": "application/json" } };
const directories = { worlds: 'public/KoboldAI Worlds/' };
=======

// CSRF Protection //
const doubleCsrf = require('csrf-csrf').doubleCsrf;

const CSRF_SECRET = crypto.randomBytes(8).toString('hex');
const COOKIES_SECRET = crypto.randomBytes(8).toString('hex');

const { invalidCsrfTokenError, generateToken, doubleCsrfProtection } = doubleCsrf({
	getSecret: () => CSRF_SECRET,
	cookieName: "X-CSRF-Token",
	cookieOptions: {
		httpOnly: true,
		sameSite: "strict",
		secure: false
	},
	size: 64,
	getTokenFromRequest: (req) => req.headers["x-csrf-token"]
});

app.get("/csrf-token", (req, res) => {
	res.json({
		"token": generateToken(res)
	});
});

app.use(cookieParser(COOKIES_SECRET));
app.use(doubleCsrfProtection);

// CORS Settings //
const cors = require('cors');
const CORS = cors({
	origin: 'null',
	methods: ['OPTIONS']
})

app.use(CORS);
>>>>>>> e13c1a38

app.use(function (req, res, next) { //Security
    const clientIp = req.connection.remoteAddress.split(':').pop();
    if (whitelistMode === true && !whitelist.includes(clientIp)) {
        console.log('Forbidden: Connection attempt from '+ clientIp+'. If you are attempting to connect, please add your IP address in whitelist or disable whitelist mode in config.json in root of TavernAI folder.\nExample for add several IP in whitelist: "whitelist": ["127.0.0.1", "'+ clientIp+'"]\nExample for disable whitelist mode: "whitelistMode": false');
        return res.status(403).send('<b>Forbidden</b>: Connection attempt from <b>'+ clientIp+'</b>. If you are attempting to connect, please add your IP address in whitelist or disable whitelist mode in config.json in root of TavernAI folder.<br>Example for add several IP in whitelist: "whitelist": ["127.0.0.1", "'+ clientIp+'"]<br>Example for disable whitelist mode: "whitelistMode": false');
    }
    next();
});

app.use((req, res, next) => {
  if (req.url.startsWith('/characters/') && is_colab && process.env.googledrive == 2) {
      
    const filePath = path.join(charactersPath, req.url.substr('/characters'.length));
    fs.access(filePath, fs.constants.R_OK, (err) => {
      if (!err) {
        res.sendFile(filePath);
      } else {
        res.send('Character not found: '+filePath);
        //next();
      }
    });
  } else {
    next();
  }
});
app.use(express.static(__dirname + "/public", { refresh: true }));




app.use('/backgrounds', (req, res) => {
  const filePath = path.join(process.cwd(), 'public/backgrounds', req.url);
  fs.readFile(filePath, (err, data) => {
    if (err) {
      res.status(404).send('File not found');
      return;
    }
    //res.contentType('image/jpeg');
    res.send(data);
  });
});
app.use('/characters', (req, res) => {
  const filePath = path.join(process.cwd(), charactersPath, req.url);
  fs.readFile(filePath, (err, data) => {
    if (err) {
      res.status(404).send('File not found');
      return;
    }
    //res.contentType('image/jpeg');
    res.send(data);
  });
});
app.use(multer({dest:"uploads"}).single("avatar"));
app.get("/", function(request, response){
    response.sendFile(__dirname + "/public/index.html"); 
    //response.send("<h1>Главная страница</h1>");
});
app.get("/notes/*", function(request, response){
    response.sendFile(__dirname + "/public"+request.url+".html"); 
    //response.send("<h1>Главная страница</h1>");
});
app.post("/getlastversion", jsonParser, function(request, response_getlastversion = response){
    if(!request.body) return response_getlastversion.sendStatus(400);
    
    const repo = 'TavernAI/TavernAI';
    let req;
    req = https.request({
        hostname: 'github.com',
        path: `/${repo}/releases/latest`,
        method: 'HEAD'
    }, (res) => {
        if(res.statusCode === 302) {
            const glocation = res.headers.location;
            const versionStartIndex = glocation.lastIndexOf('@')+1;
            const version = glocation.substring(versionStartIndex);
            //console.log(version);
            response_getlastversion.send({version: version});
        }else{
            response_getlastversion.send({version: 'error'});
        }
    });
    
    req.on('error', (error) => {
        console.error(error);
        response_getlastversion.send({version: 'error'});
    });

    req.end();
        
});
//**************Kobold api
app.post("/generate", jsonParser, function(request, response_generate = response){
    if(!request.body) return response_generate.sendStatus(400);
    //console.log(request.body.prompt);
    //const dataJson = JSON.parse(request.body);
    request_promt = request.body.prompt;

    //console.log(request.body);
    var this_settings = { prompt: request_promt,
                        use_story:false,
                        use_memory:false,
                        use_authors_note:false,
                        use_world_info:false,
                        max_context_length: request.body.max_context_length
                        //temperature: request.body.temperature,
                        //max_length: request.body.max_length
                        };
                        
    if(request.body.gui_settings == false){
        var sampler_order = [request.body.s1,request.body.s2,request.body.s3,request.body.s4,request.body.s5,request.body.s6,request.body.s7];
        this_settings = { prompt: request_promt,
                        use_story:false,
                        use_memory:false,
                        use_authors_note:false,
                        use_world_info:!!request.body.use_world_info,
                        max_context_length: request.body.max_context_length,
                        max_length: request.body.max_length,
                        rep_pen: request.body.rep_pen,
                        rep_pen_range: request.body.rep_pen_range,
                        rep_pen_slope: request.body.rep_pen_slope,
                        temperature: request.body.temperature,
                        tfs: request.body.tfs,
                        top_a: request.body.top_a,
                        top_k: request.body.top_k,
                        top_p: request.body.top_p,
                        typical: request.body.typical,
                        sampler_order: sampler_order
                        };
    }

    console.log(this_settings);
    var args = {
        data: this_settings,
        headers: { "Content-Type": "application/json" }
    };
    client.post(api_server+"/v1/generate",args, function (data, response) {
        if(response.statusCode == 200){
            console.log(data);
            response_generate.send(data);
        }
        if(response.statusCode == 422){
            console.log('Validation error');
            response_generate.send({error: true});
        }
        if(response.statusCode == 501 || response.statusCode == 503 || response.statusCode == 507){
            console.log(data);
            response_generate.send({error: true});
        }
    }).on('error', function (err) {
        console.log(err);
	//console.log('something went wrong on the request', err.request.options);
        response_generate.send({error: true});
    });
});
app.post("/savechat", jsonParser, function(request, response){
    //console.log(request.data);
    //console.log(request.body.bg);
     //const data = request.body;
    //console.log(request);
    //console.log(request.body.chat);
    //var bg = "body {background-image: linear-gradient(rgba(19,21,44,0.75), rgba(19,21,44,0.75)), url(../backgrounds/"+request.body.bg+");}";
    var dir_name = String(request.body.avatar_url).replace('.png','');
    let chat_data = request.body.chat;
    let jsonlData = chat_data.map(JSON.stringify).join('\n');
    fs.writeFile(chatsPath+dir_name+"/"+request.body.file_name+'.jsonl', jsonlData, 'utf8', function(err) {
        if(err) {
            response.send(err);
            return console.log(err);
            //response.send(err);
        }else{
            //response.redirect("/");
            response.send({result: "ok"});
        }
    });
    
});
app.post("/getchat", jsonParser, function(request, response){
    //console.log(request.data);
    //console.log(request.body.bg);
     //const data = request.body;
    //console.log(request);
    //console.log(request.body.chat);
    //var bg = "body {background-image: linear-gradient(rgba(19,21,44,0.75), rgba(19,21,44,0.75)), url(../backgrounds/"+request.body.bg+");}";
    var dir_name = String(request.body.avatar_url).replace('.png','');

    fs.stat(chatsPath+dir_name, function(err, stat) {
            
        if(stat === undefined){

            fs.mkdirSync(chatsPath+dir_name);
            response.send({});
            return;
        }else{
            
            if(err === null){
                
                fs.stat(chatsPath+dir_name+"/"+request.body.file_name+".jsonl", function(err, stat) {
                    
                    if (err === null) {
                        
                        if(stat !== undefined){
                            fs.readFile(chatsPath+dir_name+"/"+request.body.file_name+".jsonl", 'utf8', (err, data) => {
                                if (err) {
                                  console.error(err);
                                  response.send(err);
                                  return;
                                }
                                //console.log(data);
                                const lines = data.split('\n');

                                // Iterate through the array of strings and parse each line as JSON
                                const jsonData = lines.map(JSON.parse);
                                response.send(jsonData);


                            });
                        }
                    }else{
                        response.send({});
                        //return console.log(err);
                        return;
                    }
                });
            }else{
                console.error(err);
                response.send({});
                return;
            }
        }
        

    });

    
});
app.post("/getstatus", jsonParser, function(request, response_getstatus = response){
    if(!request.body) return response_getstatus.sendStatus(400);
    api_server = request.body.api_server;
    if(api_server.indexOf('localhost') != -1){
        api_server = api_server.replace('localhost','127.0.0.1');
    }
    var args = {
        headers: { "Content-Type": "application/json" }
    };
    client.get(api_server+"/v1/model",args, function (data, response) {
        if(response.statusCode == 200){
            if(data.result != "ReadOnly"){
                
                //response_getstatus.send(data.result);
            }else{
                data.result = "no_connection";
            }
        }else{
            data.result = "no_connection";
        }
        response_getstatus.send(data);
        //console.log(response.statusCode);
        //console.log(data);
        //response_getstatus.send(data);
        //data.results[0].text
    }).on('error', function (err) {
        //console.log('');
	//console.log('something went wrong on the request', err.request.options);
        response_getstatus.send({result: "no_connection"});
    });
});
function checkServer(){
    //console.log('Check run###################################################');
    api_server = 'http://127.0.0.1:5000';
    var args = {
        headers: { "Content-Type": "application/json" }
    };
    client.get(api_server+"/v1/model",args, function (data, response) {
        console.log(data.result);
        //console.log('###################################################');
        console.log(data);
    }).on('error', function (err) {
        console.log(err);
        //console.log('');
	//console.log('something went wrong on the request', err.request.options);
        //console.log('errorrrrrrrrrrrrrrrrrrrrrrrrrrrrrrrrrrrrrrr');
    });
}

//***************** Main functions
function charaFormatData(data){
    var char = {"name": data.ch_name, "description": data.description, "personality": data.personality, "first_mes": data.first_mes, "avatar": 'none', "chat": Date.now(), "mes_example": data.mes_example, "scenario": data.scenario, "create_date": Date.now()};
    return char;
}
app.post("/createcharacter", urlencodedParser, function(request, response){
    
    if(!request.body) return response.sendStatus(400);
    if (!fs.existsSync(charactersPath+request.body.ch_name+'.png')){
        if(!fs.existsSync(chatsPath+request.body.ch_name) )fs.mkdirSync(chatsPath+request.body.ch_name);

        let filedata = request.file;
        //console.log(filedata.mimetype);
        var fileType = ".png";
        var img_file = "ai";
        var img_path = "public/img/";
        
        var char = charaFormatData(request.body);//{"name": request.body.ch_name, "description": request.body.description, "personality": request.body.personality, "first_mes": request.body.first_mes, "avatar": 'none', "chat": Date.now(), "last_mes": '', "mes_example": ''};
        char = JSON.stringify(char);
        if(!filedata){
            
            charaWrite('./public/img/fluffy.png', char, request.body.ch_name, response);
            
        }else{
            
            img_path = "./uploads/";
            img_file = filedata.filename
            if (filedata.mimetype == "image/jpeg") fileType = ".jpeg";
            if (filedata.mimetype == "image/png") fileType = ".png";
            if (filedata.mimetype == "image/gif") fileType = ".gif";
            if (filedata.mimetype == "image/bmp") fileType = ".bmp";
            charaWrite(img_path+img_file, char, request.body.ch_name, response);
        }
        //console.log("The file was saved.");

    }else{
        response.send("Error: A character with that name already exists.");
    }
    //console.log(request.body);
    //response.send(request.body.ch_name);

    //response.redirect("https://metanit.com")
});


app.post("/editcharacter", urlencodedParser, function(request, response){
    if(!request.body) return response.sendStatus(400);
    let filedata = request.file;
    //console.log(filedata.mimetype);
    var fileType = ".png";
    var img_file = "ai";
    var img_path = charactersPath;
    
    var char = charaFormatData(request.body);//{"name": request.body.ch_name, "description": request.body.description, "personality": request.body.personality, "first_mes": request.body.first_mes, "avatar": request.body.avatar_url, "chat": request.body.chat, "last_mes": request.body.last_mes, "mes_example": ''};
    char.chat = request.body.chat;
    char.create_date = request.body.create_date;
    
    char = JSON.stringify(char);
    if(!filedata){

        charaWrite(img_path+request.body.avatar_url, char, request.body.ch_name, response, 'Character saved');
    }else{
        //console.log(filedata.filename);
        img_path = "uploads/";
        img_file = filedata.filename;

        charaWrite(img_path+img_file, char, request.body.ch_name, response, 'Character saved');
        //response.send('Character saved');
    }
});
app.post("/deletecharacter", urlencodedParser, function(request, response){
    if(!request.body) return response.sendStatus(400);
    rimraf(charactersPath+request.body.avatar_url, (err) => { 
        if(err) {
            response.send(err);
            return console.log(err);
        }else{
            //response.redirect("/");
            let dir_name = request.body.avatar_url;
            rimraf(chatsPath+dir_name.replace('.png',''), (err) => { 
                if(err) {
                    response.send(err);
                    return console.log(err);
                }else{
                    //response.redirect("/");

                    response.send('ok');
                }
            });
        }
    });
});

async function charaWrite(img_url, data, name, response = undefined, mes = 'ok'){
    try {
        // Load the image in any format
        sharp.cache(false);
        var image = await sharp(img_url).resize(400, 600).toFormat('png').toBuffer();// old 170 234
        // Convert the image to PNG format
        //const pngImage = image.toFormat('png');

        // Resize the image to 100x100
        //const resizedImage = pngImage.resize(100, 100);

        // Get the chunks
        var chunks = extract(image);
         var tEXtChunks = chunks.filter(chunk => chunk.name === 'tEXt');

        // Remove all existing tEXt chunks
        for (var tEXtChunk of tEXtChunks) {
            chunks.splice(chunks.indexOf(tEXtChunk), 1);
        }
        // Add new chunks before the IEND chunk
        var base64EncodedData = Buffer.from(data, 'utf8').toString('base64');
        chunks.splice(-1, 0, PNGtext.encode('chara', base64EncodedData));
        //chunks.splice(-1, 0, text.encode('lorem', 'ipsum'));

        fs.writeFileSync(charactersPath+name+'.png', new Buffer.from(encode(chunks)));
        if(response !== undefined) response.send(mes);
            

    } catch (err) {
        console.log(err);
        if(response !== undefined) response.send(err);
    }
}

      
            


function charaRead(img_url){
    sharp.cache(false);
    const buffer = fs.readFileSync(img_url);
    const chunks = extract(buffer);
     
    const textChunks = chunks.filter(function (chunk) {
      return chunk.name === 'tEXt';
    }).map(function (chunk) {
        //console.log(text.decode(chunk.data));
      return PNGtext.decode(chunk.data);
    });
    var base64DecodedData = Buffer.from(textChunks[0].text, 'base64').toString('utf8');
    return base64DecodedData;//textChunks[0].text;
    //console.log(textChunks[0].keyword); // 'hello'
    //console.log(textChunks[0].text);    // 'world'
}

app.post("/getcharacters", jsonParser, function(request, response){
    fs.readdir(charactersPath, (err, files) => {
        if (err) {
          console.error(err);
          return;
        }

        const pngFiles = files.filter(file => file.endsWith('.png'));

        //console.log(pngFiles);
        characters = {};
        var i = 0;
        pngFiles.forEach(item => {
            //console.log(item);
            var img_data = charaRead(charactersPath+item);
            try {
                let jsonObject = JSON.parse(img_data);
                jsonObject.avatar = item;
                //console.log(jsonObject);
                characters[i] = {};
                characters[i] = jsonObject;
                i++;
            } catch (error) {
                if (error instanceof SyntaxError) {
                    console.log("String [" + (i) + "] is not valid JSON!");
                } else {
                    console.log("An unexpected error occurred: ", error);
                }
            }
        });
        //console.log(characters);
        response.send(JSON.stringify(characters));
    });
    //var directories = getDirectories("public/characters");
    //console.log(directories[0]);
    //characters = {};
    //character_i = 0;
    //getCharaterFile(directories, response,0);
    
});
app.post("/getbackgrounds", jsonParser, function(request, response){
    var images = getImages("public/backgrounds");
    if(is_colab === true){
        images = ['tavern.png'];
    }
    response.send(JSON.stringify(images));
    
});
app.post("/iscolab", jsonParser, function(request, response){
    let send_data = false;
    if(process.env.colaburl !== undefined){
        send_data = String(process.env.colaburl).trim();
    }
    response.send({colaburl:send_data});
    
});
app.post("/getuseravatars", jsonParser, function(request, response){
    var images = getImages("public/User Avatars");
    response.send(JSON.stringify(images));
    
});
app.post("/setbackground", jsonParser, function(request, response){
    //console.log(request.data);
    //console.log(request.body.bg);
     //const data = request.body;
    //console.log(request);
    //console.log(1);
    var bg = "#bg1 {background-image: linear-gradient(rgba(19,21,44,0.75), rgba(19,21,44,0.75)), url(../backgrounds/"+request.body.bg+");}";
    fs.writeFile('public/css/bg_load.css', bg, 'utf8', function(err) {
        if(err) {
            response.send(err);
            return console.log(err);
        }else{
            //response.redirect("/");
            response.send({result:'ok'});
        }
    });
    
});
app.post("/delbackground", jsonParser, function(request, response){
    if(!request.body) return response.sendStatus(400);
    rimraf('public/backgrounds/'+request.body.bg, (err) => { 
        if(err) {
            response.send(err);
            return console.log(err);
        }else{
            //response.redirect("/");
            response.send('ok');
        }
    });
    
});
app.post("/downloadbackground", urlencodedParser, function(request, response){
    response_dw_bg = response;
    if(!request.body) return response.sendStatus(400);

    let filedata = request.file;
    //console.log(filedata.mimetype);
    var fileType = ".png";
    var img_file = "ai";
    var img_path = "public/img/";

    img_path = "uploads/";
    img_file = filedata.filename;
    if (filedata.mimetype == "image/jpeg") fileType = ".jpeg";
    if (filedata.mimetype == "image/png") fileType = ".png";
    if (filedata.mimetype == "image/gif") fileType = ".gif";
    if (filedata.mimetype == "image/bmp") fileType = ".bmp";
    fs.copyFile(img_path+img_file, 'public/backgrounds/'+img_file+fileType, (err) => {
        if(err) {
            
            return console.log(err);
        }else{
            //console.log(img_file+fileType);
            response_dw_bg.send(img_file+fileType);
        }
        //console.log('The image was copied from temp directory.');
    });


});

app.post("/savesettings", jsonParser, function(request, response){


    fs.writeFile('public/settings.json', JSON.stringify(request.body), 'utf8', function(err) {
        if(err) {
            response.send(err);
            return console.log(err);
            //response.send(err);
        }else{
            //response.redirect("/");
            response.send({result: "ok"});
        }
    });
    
});
app.post('/getsettings', jsonParser, (request, response) => { //Wintermute's code
    const koboldai_settings = [];
    const koboldai_setting_names = [];
    const novelai_settings = [];
    const novelai_setting_names = [];
    const settings = fs.readFileSync('public/settings.json', 'utf8',  (err, data) => {
    if (err) return response.sendStatus(500);

        return data;
    });
  //Kobold
    const files = fs
    .readdirSync('public/KoboldAI Settings')
    .sort(
      (a, b) =>
        new Date(fs.statSync(`public/KoboldAI Settings/${b}`).mtime) -
        new Date(fs.statSync(`public/KoboldAI Settings/${a}`).mtime)
    );

    const worldFiles = fs
        .readdirSync(directories.worlds)
        .filter(file => path.extname(file).toLowerCase() === '.json')
        .sort((a, b) => a < b);
    const koboldai_world_names = worldFiles.map(item => path.parse(item).name);

    files.forEach(item => {
        const file = fs.readFileSync(
        `public/KoboldAI Settings/${item}`,
        'utf8',
            (err, data) => {
                if (err) return response.sendStatus(500)

                return data;
            }
        );
        koboldai_settings.push(file);
        koboldai_setting_names.push(item.replace(/\.[^/.]+$/, ''));
    });
    
  //Novel
    const files2 = fs
    .readdirSync('public/NovelAI Settings')
    .sort(
      (a, b) =>
        new Date(fs.statSync(`public/NovelAI Settings/${b}`).mtime) -
        new Date(fs.statSync(`public/NovelAI Settings/${a}`).mtime)
    );
    
    files2.forEach(item => {
    const file2 = fs.readFileSync(
        `public/NovelAI Settings/${item}`,
        'utf8',
        (err, data) => {
            if (err) return response.sendStatus(500);

            return data;
        }
    );

        novelai_settings.push(file2);
        novelai_setting_names.push(item.replace(/\.[^/.]+$/, ''));
    });
    
    response.send({
        settings,
        koboldai_settings,
        koboldai_setting_names,
        koboldai_world_names,
        novelai_settings,
        novelai_setting_names
    });
});

// Work around to disable parallel requests to endpoint
let kobold_world_sync_busy = false;

app.post('/synckoboldworld', jsonParser, async (request, response) => {
    if(!request.body) return response.sendStatus(400);

    if (!api_server || kobold_world_sync_busy) {
        response.send({ busy: true });
        return;
    }

    try {
        kobold_world_sync_busy = true;
        const worldName = request.body.name;
        await synchronizeKoboldWorldInfo(worldName);
        response.send({ ok: true });
    } catch (err) {
        var message = JSON.stringify(err);
        console.error(`Error during world synchronization: ${message}`);
        response.status(500).send(message);
    } finally {
        kobold_world_sync_busy = false;
    }
});

app.post('/getworldinfo', jsonParser, async (request, response) => {
    if (!request.body?.name) {
        return response.sendStatus(400);
    }

    const file = readWorldInfoFile(request.body.name);

    return response.send(file.tavernWorldInfo);
});

app.post('/deleteworldinfo', jsonParser, async (request, response) => {
    if (!request.body?.name) {
        return response.sendStatus(400);
    }

    const worldInfoName = request.body.name;
    const filename = `${worldInfoName}.json`;
    const pathToWorldInfo = path.join(directories.worlds, filename);

    if (!fs.existsSync(pathToWorldInfo)) {
        throw new Error(`World info file ${filename} doesn't exist.`);
    }

    fs.rmSync(pathToWorldInfo);

    return response.sendStatus(200);
});

function getCharaterFile(directories,response,i){ //old need del
    if(directories.length > i){
        
        fs.stat(charactersPath+directories[i]+'/'+directories[i]+".json", function(err, stat) {
            if (err == null) {
                fs.readFile(charactersPath+directories[i]+'/'+directories[i]+".json", 'utf8', (err, data) => {
                    if (err) {
                      console.error(err);
                      return;
                    }
                    //console.log(data);

                    characters[character_i] = {};
                    characters[character_i] = data;
                    i++;
                    character_i++;
                    getCharaterFile(directories,response,i);
                });
            }else{
                i++;
                getCharaterFile(directories,response,i);
            }
        });
        
    }else{
        response.send(JSON.stringify(characters));
    }
}
function getImages(path) {
    return fs.readdirSync(path).sort(function (a, b) {
return new Date(fs.statSync(path + '/' + a).mtime) - new Date(fs.statSync(path + '/' + b).mtime);
}).reverse();
}
function getKoboldSettingFiles(path) {
    return fs.readdirSync(path).sort(function (a, b) {
return new Date(fs.statSync(path + '/' + a).mtime) - new Date(fs.statSync(path + '/' + b).mtime);
}).reverse();
}
function getDirectories(path) {
  return fs.readdirSync(path).sort(function (a, b) {
return new Date(fs.statSync(path + '/' + a).mtime) - new Date(fs.statSync(path + '/' + b).mtime);
}).reverse();
}

//***********Novel.ai API 

app.post("/getstatus_novelai", jsonParser, function(request, response_getstatus_novel =response){
    
    if(!request.body) return response_getstatus_novel.sendStatus(400);
    api_key_novel = request.body.key;
    var data = {};
    var args = {
        data: data,
        
        headers: { "Content-Type": "application/json",  "Authorization": "Bearer "+api_key_novel}
    };
    client.get(api_novelai+"/user/subscription",args, function (data, response) {
        if(response.statusCode == 200){
            //console.log(data);
            response_getstatus_novel.send(data);//data);
        }
        if(response.statusCode == 401){
            console.log('Access Token is incorrect.');
            response_getstatus_novel.send({error: true});
        }
        if(response.statusCode == 500 || response.statusCode == 501 || response.statusCode == 501 || response.statusCode == 503 || response.statusCode == 507){
            console.log(data);
            response_getstatus_novel.send({error: true});
        }
    }).on('error', function (err) {
        //console.log('');
	//console.log('something went wrong on the request', err.request.options);
        response_getstatus_novel.send({error: true});
    });
});



app.post("/generate_novelai", jsonParser, function(request, response_generate_novel = response){
    if(!request.body) return response_generate_novel.sendStatus(400);

    console.log(request.body);
    var data = {
    "input": request.body.input,
    "model": request.body.model,
    "parameters": {
                "use_string": request.body.use_string,
		"temperature": request.body.temperature,
		"max_length": request.body.max_length,
		"min_length": request.body.min_length,
		"tail_free_sampling": request.body.tail_free_sampling,
		"repetition_penalty": request.body.repetition_penalty,
		"repetition_penalty_range": request.body.repetition_penalty_range,
		"repetition_penalty_frequency": request.body.repetition_penalty_frequency,
		"repetition_penalty_presence": request.body.repetition_penalty_presence,
		//"stop_sequences": {{187}},
		//bad_words_ids = {{50256}, {0}, {1}};
		//generate_until_sentence = true;
		"use_cache": request.body.use_cache,
		//use_string = true;
		"return_full_text": request.body.return_full_text,
		"prefix": request.body.prefix,
		"order": request.body.order
                }
    };
                        
    var args = {
        data: data,
        
        headers: { "Content-Type": "application/json",  "Authorization": "Bearer "+api_key_novel}
    };
    client.post(api_novelai+"/ai/generate",args, function (data, response) {
        if(response.statusCode == 201){
            console.log(data);
            response_generate_novel.send(data);
        }
        if(response.statusCode == 400){
            console.log('Validation error');
            response_generate_novel.send({error: true});
        }
        if(response.statusCode == 401){
            console.log('Access Token is incorrect');
            response_generate_novel.send({error: true});
        }
        if(response.statusCode == 402){
            console.log('An active subscription is required to access this endpoint');
            response_generate_novel.send({error: true});
        }
        if(response.statusCode == 500 || response.statusCode == 409){
            console.log(data);
            response_generate_novel.send({error: true});
        }
    }).on('error', function (err) {
        //console.log('');
	//console.log('something went wrong on the request', err.request.options);
        response_getstatus.send({error: true});
    });
});

app.post("/getallchatsofchatacter", jsonParser, function(request, response){
    if(!request.body) return response.sendStatus(400);

    var char_dir = (request.body.avatar_url).replace('.png','')
    fs.readdir(chatsPath+char_dir, (err, files) => {
        if (err) {
          console.error(err);
          response.send({error: true});
          return;
        }

        // filter for JSON files
        const jsonFiles = files.filter(file => path.extname(file) === '.jsonl');

        // sort the files by name
        //jsonFiles.sort().reverse();

        // print the sorted file names
        var chatData = {};
        let ii = jsonFiles.length;
        for(let i = jsonFiles.length-1; i >= 0; i--){
            const file = jsonFiles[i];

            const fileStream = fs.createReadStream(chatsPath+char_dir+'/'+file);
            const rl = readline.createInterface({
                input: fileStream,
                crlfDelay: Infinity
            });

            let lastLine;

            rl.on('line', (line) => {
                lastLine = line;
            });

            rl.on('close', () => {
                if(lastLine){
                    let jsonData = JSON.parse(lastLine);
                    if(jsonData.name !== undefined){
                        chatData[i] = {};
                        chatData[i]['file_name'] = file;
                        chatData[i]['mes'] = jsonData['mes'];
                        ii--;
                        if(ii === 0){ 
                            response.send(chatData);
                        }
                    }else{
                        return;
                    }
                  }
                rl.close();
            });
        }
    });
    
});
function getPngName(file){
    if (fs.existsSync(charactersPath+file+'.png')) {
        file = file+'1';
    }
    return file;
}
app.post("/importcharacter", urlencodedParser, function(request, response){
    if(!request.body) return response.sendStatus(400);

        let png_name = '';
        let filedata = request.file;
        //console.log(filedata.filename);
        var format = request.body.file_type;
        //console.log(format);
        if(filedata){
            if(format == 'json'){
                fs.readFile('./uploads/'+filedata.filename, 'utf8', (err, data) => {
                    if (err){
                        console.log(err);
                        response.send({error:true});
                    }
                    const jsonData = JSON.parse(data);
                    
                    if(jsonData.name !== undefined){
                        png_name = getPngName(jsonData.name);
                        var char = {"name": jsonData.name, "description": jsonData.description ?? '', "personality": jsonData.personality ?? '', "first_mes": jsonData.first_mes ?? '', "avatar": 'none', "chat": Date.now(), "mes_example": jsonData.mes_example ?? '', "scenario": jsonData.scenario ?? '', "create_date": Date.now()};
                        char = JSON.stringify(char);
                        charaWrite('./public/img/fluffy.png', char, png_name, response, {file_name: png_name});
                    }else if(jsonData.char_name !== undefined){//json Pygmalion notepad
                        png_name = getPngName(jsonData.char_name);
                        var char = {"name": jsonData.char_name, "description": jsonData.char_persona ?? '', "personality": '', "first_mes": jsonData.char_greeting ?? '', "avatar": 'none', "chat": Date.now(), "mes_example": jsonData.example_dialogue ?? '', "scenario": jsonData.world_scenario ?? '', "create_date": Date.now()};
                        char = JSON.stringify(char);
                        charaWrite('./public/img/fluffy.png', char, png_name, response, {file_name: png_name});
                    }else{
                        console.log('Incorrect character format .json');
                        response.send({error:true});
                    }
                });
            }else{
                try{
                    
                    var img_data = charaRead('./uploads/'+filedata.filename);
                    let jsonObject = JSON.parse(img_data);
                    png_name = getPngName(jsonObject.name);
                    if(jsonObject.name !== undefined){
                        fs.copyFile('./uploads/'+filedata.filename, charactersPath+png_name+'.png', (err) => {
                            if(err) {
                                response.send({error:true});
                                return console.log(err);
                            }else{
                                //console.log(img_file+fileType);
                                response.send({file_name: png_name});
                            }
                            //console.log('The image was copied from temp directory.');
                        });
                    }
                }catch(err){
                    console.log(err);
                    response.send({error:true});
                }
            }
            //charaWrite(img_path+img_file, char, request.body.ch_name, response);
        }
        //console.log("The file was saved.");


    //console.log(request.body);
    //response.send(request.body.ch_name);

    //response.redirect("https://metanit.com")
});

app.post("/importchat", urlencodedParser, function(request, response){
    if(!request.body) return response.sendStatus(400);

        var format = request.body.file_type;
        let filedata = request.file;
        let avatar_url = (request.body.avatar_url).replace('.png', '');
        let ch_name = request.body.character_name;
        //console.log(filedata.filename);
        //var format = request.body.file_type;
        //console.log(format);
       //console.log(1);
        if(filedata){

            if(format === 'json'){
                fs.readFile('./uploads/'+filedata.filename, 'utf8', (err, data) => {

                    if (err){
                        console.log(err);
                        response.send({error:true});
                    }

                    const jsonData = JSON.parse(data);
                    var new_chat = [];
                    if(jsonData.histories !== undefined){
                        let i = 0;
                        new_chat[i] = {};
                        new_chat[0]['user_name'] = 'You';
                        new_chat[0]['character_name'] = ch_name;
                        new_chat[0]['create_date'] = Date.now();
                        i++;
                        jsonData.histories.histories[0].msgs.forEach(function(item) {
                            new_chat[i] = {};
                            if(item.src.is_human == true){
                                new_chat[i]['name'] = 'You';
                            }else{
                                new_chat[i]['name'] = ch_name;
                            }
                            new_chat[i]['is_user'] = item.src.is_human;
                            new_chat[i]['is_name'] = true;
                            new_chat[i]['send_date'] = Date.now();
                            new_chat[i]['mes'] = item.text;
                            i++;
                        });
                        const chatJsonlData = new_chat.map(JSON.stringify).join('\n');
                        fs.writeFile(chatsPath+avatar_url+'/'+Date.now()+'.jsonl', chatJsonlData, 'utf8', function(err) {
                            if(err) {
                                response.send(err);
                                return console.log(err);
                                //response.send(err);
                            }else{
                                //response.redirect("/");
                                response.send({res:true});
                            }
                        });
                        
                    }else{
                        response.send({error:true});
                        return;
                    }

                });
            }
            if(format === 'jsonl'){
                const fileStream = fs.createReadStream('./uploads/'+filedata.filename);
                const rl = readline.createInterface({
                  input: fileStream,
                  crlfDelay: Infinity
                });
                
                rl.once('line', (line) => {
                    let jsonData = JSON.parse(line);
                    
                    if(jsonData.user_name !== undefined){
                        fs.copyFile('./uploads/'+filedata.filename, chatsPath+avatar_url+'/'+Date.now()+'.jsonl', (err) => {
                            if(err) {
                                response.send({error:true});
                                return console.log(err);
                            }else{
                                response.send({res:true});
                                return;
                            }
                        });
                    }else{
                        //response.send({error:true});
                        return;
                    }
                    rl.close();
                });
            }

        }

});

app.post('/importworldinfo', urlencodedParser, (request, response) => {
    if(!request.file) return response.sendStatus(400);

    const filename = request.file.originalname;

    if (path.parse(filename).ext.toLowerCase() !== '.json') {
        return response.status(400).send('Only JSON files are supported.')
    }

    const pathToUpload = path.join('./uploads/' + request.file.filename);
    const fileContents = fs.readFileSync(pathToUpload, 'utf8');

    try {
        const worldContent = JSON.parse(fileContents);
        if (!('entries' in worldContent)) {
            throw new Error('File must contain a world info entries list');
        }
    } catch (err) {
        return response.status(400).send('Is not a valid world info file');
    }

    const pathToNewFile = path.join(directories.worlds, filename);
    const worldName = path.parse(pathToNewFile).name;

    if (!worldName) {
        return response.status(400).send('World file must have a name');
    }

    fs.writeFileSync(pathToNewFile, fileContents);
    return response.send({ name: worldName });
});

app.post('/editworldinfo', jsonParser, (request, response) => {
    if (!request.body) {
        return response.sendStatus(400);
    }

    if (!request.body.name) {
        return response.status(400).send('World file must have a name');
    }

    try {
        if (!('entries' in request.body.data)) {
            throw new Error('World info must contain an entries list');
        }
    } catch (err) {
        return response.status(400).send('Is not a valid world info file');
    }

    const filename = `${request.body.name}.json`;
    const pathToFile = path.join(directories.worlds, filename);

    fs.writeFileSync(pathToFile, JSON.stringify(request.body.data));

    return response.send({ ok: true });
});

function findTavernWorldEntry(info, key, content) {
    for (const entryId in info.entries) {
        const entry = info.entries[entryId];
        const keyString = entry.key.join(',');

        if (keyString === key && entry.content === content) {
            return entry;
        }
    }

    return null;
}

async function synchronizeKoboldWorldInfo(worldInfoName) {
    const { koboldFolderName, tavernWorldInfo } = readWorldInfoFile(worldInfoName);

    // Get existing world info
    const koboldWorldInfo = await getAsync(`${api_server}/v1/world_info`, baseRequestArgs);

    // Validate kobold world info
    let {
        shouldCreateWorld,
        koboldWorldUid,
        tavernEntriesToCreate,
        koboldEntriesToDelete,
        koboldFoldersToDelete,
    } = await validateKoboldWorldInfo(koboldFolderName, koboldWorldInfo, tavernWorldInfo);

    // Create folder if not already exists
    if (koboldFolderName && shouldCreateWorld) {
        koboldWorldUid = await createKoboldFolder(koboldFolderName, tavernEntriesToCreate, tavernWorldInfo);
    }

    await deleteKoboldFolders(koboldFoldersToDelete);
    await deleteKoboldEntries(koboldEntriesToDelete);
    await createTavernEntries(tavernEntriesToCreate, koboldWorldUid, tavernWorldInfo);
}

function readWorldInfoFile(worldInfoName) {
    if (!worldInfoName) {
        return { koboldFolderName: null, tavernWorldInfo: { entries: {}, folders: {} }};
    }

    const koboldFolderName = getKoboldWorldInfoName(worldInfoName);
    const filename = `${worldInfoName}.json`;
    const pathToWorldInfo = path.join(directories.worlds, filename);

    if (!fs.existsSync(pathToWorldInfo)) {
        throw new Error(`World info file ${filename} doesn't exist.`);
    }

    const tavernWorldInfoText = fs.readFileSync(pathToWorldInfo, 'utf8');
    const tavernWorldInfo = JSON.parse(tavernWorldInfoText);
    return { koboldFolderName, tavernWorldInfo };
}

async function createKoboldFolder(koboldFolderName, tavernEntriesToCreate, tavernWorldInfo) {
    const createdFolder = await postAsync(`${api_server}/v1/world_info/folders`, { data: {}, ...baseRequestArgs });
    const koboldWorldUid = createdFolder.uid;

    // Set a name so we could find the folder later
    const setNameArgs = { data: { value: koboldFolderName }, ...baseRequestArgs };
    await putAsync(`${api_server}/v1/world_info/folders/${koboldWorldUid}/name`, setNameArgs);

    // Create all world info entries
    tavernEntriesToCreate.push(...Object.keys(tavernWorldInfo.entries));
    return koboldWorldUid;
}

async function createTavernEntries(tavernEntriesToCreate, koboldWorldUid, tavernWorldInfo) {
    if (tavernEntriesToCreate.length && koboldWorldUid) {
        for (const tavernUid of tavernEntriesToCreate) {
            try {
                const tavernEntry = tavernWorldInfo.entries[tavernUid];
                const koboldEntry = await postAsync(`${api_server}/v1/world_info/folders/${koboldWorldUid}`, { data: {}, ...baseRequestArgs });
                await setKoboldEntryData(tavernEntry, koboldEntry);
            } catch (err) {
                console.error(`Couldn't create Kobold world info entry, tavernUid=${tavernUid}. Skipping...`);
                console.error(err);
            }
        }
    }
}

async function deleteKoboldEntries(koboldEntriesToDelete) {
    if (koboldEntriesToDelete.length) {
        for (const uid of koboldEntriesToDelete) {
            try {
                await deleteAsync(`${api_server}/v1/world_info/${uid}`);
            } catch (err) {
                console.error(`Couldn't delete Kobold world info entry, uid=${uid}. Skipping...`);
                console.error(err);
            }
        }
    }
}

async function deleteKoboldFolders(koboldFoldersToDelete) {
    if (koboldFoldersToDelete.length) {
        for (const uid of koboldFoldersToDelete) {
            try {
                await deleteAsync(api_server + `/v1/world_info/folders/${uid}`, baseRequestArgs);
            } catch (err) {
                console.error(`Couldn't delete Kobold world info folder, uid=${uid}. Skipping...`);
                console.error(err);
            }
        }
    }
}

async function setKoboldEntryData(tavernEntry, koboldEntry) {
    // 1. Set primary key
    if (tavernEntry.key?.length) {
        const keyArgs = { data: { value: tavernEntry.key.join(',') }, ...baseRequestArgs };
        await putAsync(`${api_server}/v1/world_info/${koboldEntry.uid}/key`, keyArgs);
    }

    // 2. Set secondary key
    if (tavernEntry.keysecondary?.length) {
        const keySecondaryArgs = { data: { value: tavernEntry.keysecondary.join(',') }, ...baseRequestArgs };
        await putAsync(`${api_server}/v1/world_info/${koboldEntry.uid}/keysecondary`, keySecondaryArgs);
    }

    // 3. Set content
    if (tavernEntry.content) {
        const contentArgs = { data: { value: tavernEntry.content }, ...baseRequestArgs };
        await putAsync(`${api_server}/v1/world_info/${koboldEntry.uid}/content`, contentArgs);
    }

    // 4. Set comment
    if (tavernEntry.comment) {
        const commentArgs = { data: { value: tavernEntry.comment }, ...baseRequestArgs };
        await putAsync(`${api_server}/v1/world_info/${koboldEntry.uid}/comment`, commentArgs);
    };

    /* Can't set these via API due to bug in Kobold)
    // 5. Set constant flag
    if (tavernEntry.constant) {
        const constantArgs = { data: { value: tavernEntry.constant.toString() }, ...baseRequestArgs };
        await putToPromise(`${api_server}/v1/world_info/${koboldEntry.uid}/constant`, constantArgs);

    }
    // 6. Set selective flag
    if (tavernEntry.selective) {
        const selectiveArgs = { data: { value: tavernEntry.selective.toString() }, ...baseRequestArgs };
        await putToPromise(`${api_server}/v1/world_info/${koboldEntry.uid}/selective`, selectiveArgs);
    }
    */
}

async function validateKoboldWorldInfo(koboldFolderName, koboldWorldInfo, tavernWorldInfo) {
    let shouldCreateWorld = true;
    let koboldWorldUid = null;

    const koboldEntriesToDelete = []; // KoboldUIDs
    const koboldFoldersToDelete = []; // KoboldUIDs
    const tavernEntriesToCreate = []; // TavernUIDs

    if (koboldWorldInfo?.folders?.length) {
        let existingFolderAlreadyFound = false;

        for (const folder of koboldWorldInfo.folders) {
            // Don't care about non-Tavern folders
            if (!isTavernKoboldWorldInfo(folder.name)) {
                continue;
            }

            // Other Tavern folders should be deleted (including dupes). If folder name selected is null, then delete anyway to clean-up
            if (!koboldFolderName || folder.name !== koboldFolderName || existingFolderAlreadyFound) {
                koboldFoldersToDelete.push(folder.uid);
                // Should also delete all entries in folder otherwise they will be detached
                if (Array.isArray(folder.entries)) {
                    koboldEntriesToDelete.push(...folder.entries.map(entry => entry.uid));
                }
            }

            // Validate existing entries in Kobold world
            if (folder.name === koboldFolderName) {
                existingFolderAlreadyFound = true;
                shouldCreateWorld = false;
                koboldWorldUid = folder.uid;
                if (folder.entries?.length) {
                    const foundTavernEntries = [];
                    for (const koboldEntry of folder.entries) {
                        const tavernEntry = findTavernWorldEntry(tavernWorldInfo, koboldEntry.key, koboldEntry.content);

                        if (tavernEntry) {
                            foundTavernEntries.push(tavernEntry.uid);
                            if (isEntryOutOfSync(tavernEntry, koboldEntry)) {
                                // Entry is out of sync. Should be recreated
                                koboldEntriesToDelete.push(koboldEntry.uid);
                                tavernEntriesToCreate.push(tavernEntry.uid);
                            }
                        }
                        else {
                            // We don't have that entry in our world. It should be deleted
                            koboldEntriesToDelete.push(koboldEntry.uid);
                        }
                    }

                    // Check if every tavern entry was found in kobold world
                    // BTW. Entries is an object, not an array!
                    for (const tavernEntryUid in tavernWorldInfo.entries) {
                        const tavernEntry = tavernWorldInfo.entries[tavernEntryUid];
                        if (!foundTavernEntries.includes(tavernEntry.uid)) {
                            tavernEntriesToCreate.push(tavernEntry.uid);
                        }
                    }
                }
            }
        }
    }

    return { shouldCreateWorld, koboldWorldUid, tavernEntriesToCreate, koboldEntriesToDelete, koboldFoldersToDelete };
}

function isEntryOutOfSync(tavernEntry, koboldEntry) {
    return tavernEntry.content !== koboldEntry.content ||
        tavernEntry.comment !== koboldEntry.comment ||
        tavernEntry.selective !== koboldEntry.selective ||
        tavernEntry.constant !== koboldEntry.constant ||
        tavernEntry.key.join(',') !== koboldEntry.key ||
        (koboldEntry.selective ? tavernEntry.keysecondary.join(',') !== koboldEntry.keysecondary : false);
}

// ** REST CLIENT ASYNC WRAPPERS **
function deleteAsync(url, args) {
    return new Promise((resolve, reject) => {
        client.delete(url, args, (data, response) => {
            if (response.statusCode >= 400) {
                reject(data);
            }
            resolve(data);
        }).on('error', e => reject(e));
    })
}

function putAsync(url, args) {
    return new Promise((resolve, reject) => {
        client.put(url, args, (data, response) => {
            if (response.statusCode >= 400) {
                reject(data);
            }
            resolve(data);
        }).on('error', e => reject(e));
    })
}

function postAsync(url, args) {
    return new Promise((resolve, reject) => {
        client.post(url, args, (data, response) => {
            if (response.statusCode >= 400) {
                reject(data);
            }
            resolve(data);
        }).on('error', e => reject(e));
    })
}

function getAsync(url, args) {
    return new Promise((resolve, reject) => {
        client.get(url, args, (data, response) => {
            if (response.statusCode >= 400) {
                reject(data);
            }
            resolve(data);
        }).on('error', e => reject(e));
    })
}
// ** END **

function getKoboldWorldInfoName(worldInfoName) {
    return worldInfoName ? `TavernAI_${worldInfoName}_WI` : null;
}

function isTavernKoboldWorldInfo(folderName) {
    return /^TavernAI_(.*)_WI$/.test(folderName);
}


app.listen(server_port, function() {
    if(process.env.colab !== undefined){
        if(process.env.colab == 2){
            is_colab = true;
        }
    }
    console.log('Launching...');
    open('http:127.0.0.1:'+server_port);
    console.log('TavernAI started: http://127.0.0.1:'+server_port);
    if (fs.existsSync('public/characters/update.txt') && !is_colab) {
        convertStage1();
    }

});

//#####################CONVERTING IN NEW FORMAT########################

var charactersB = {};//B - Backup
var character_ib = 0;

var directoriesB = {};


function convertStage1(){
    //if (!fs.existsSync('public/charactersBackup')) {
        //fs.mkdirSync('public/charactersBackup');
        //copyFolder('public/characters/', 'public/charactersBackup');
    //}
    
    var directories = getDirectories2("public/characters");
    //console.log(directories[0]);
    charactersB = {};
    character_ib = 0;
    var folderForDel = {};
    getCharaterFile2(directories, 0);
}
function convertStage2(){
    //directoriesB = JSON.parse(directoriesB);
    //console.log(directoriesB);
    var mes = true;
    for (const key in directoriesB) {
        if(mes){
            console.log('***');
            console.log('The update of the character format has begun...');
            console.log('***');
            mes = false;
        }
        //console.log(`${key}: ${directoriesB[key]}`);
        //console.log(JSON.parse(charactersB[key]));
        //console.log(directoriesB[key]);
        
        var char = JSON.parse(charactersB[key]);
        char.create_date = Date.now();
        charactersB[key] = JSON.stringify(char);
        var avatar = 'public/img/fluffy.png';
        if(char.avatar !== 'none'){
            avatar = 'public/characters/'+char.name+'/avatars/'+char.avatar;
        }
        
        charaWrite(avatar, charactersB[key], directoriesB[key]);
        
        const files = fs.readdirSync('public/characters/'+directoriesB[key]+'/chats');
        if (!fs.existsSync(chatsPath+char.name)) {
            fs.mkdirSync(chatsPath+char.name);
        }
        files.forEach(function(file) {
            // Read the contents of the file
            
            const fileContents = fs.readFileSync('public/characters/'+directoriesB[key]+'/chats/' + file, 'utf8');


            // Iterate through the array of strings and parse each line as JSON
            let chat_data = JSON.parse(fileContents);
            let new_chat_data = [];
            let this_chat_user_name = 'You';
            let is_pass_0 = false;
            if(chat_data[0].indexOf('<username-holder>') !== -1){
                this_chat_user_name = chat_data[0].substr('<username-holder>'.length, chat_data[0].length);
                is_pass_0 = true;
            }
            let i = 0;
            let ii = 0;
            new_chat_data[i] = {user_name:'You', character_name:char.name, create_date: Date.now()};
            i++;
            ii++;
            chat_data.forEach(function(mes) {
                if(!(i === 1 && is_pass_0)){
                    if(mes.indexOf('<username-holder>') === -1 && mes.indexOf('<username-idkey>') === -1){
                        new_chat_data[ii] = {};
                        let is_name = false;
                        if(mes.trim().indexOf(this_chat_user_name+':') !== 0){
                            if(mes.trim().indexOf(char.name+':') === 0){
                                mes = mes.replace(char.name+':','');
                                is_name = true;
                            }
                            new_chat_data[ii]['name'] = char.name;
                            new_chat_data[ii]['is_user'] = false;
                            new_chat_data[ii]['is_name'] = is_name;
                            new_chat_data[ii]['send_date'] = Date.now();

                        }else{
                            mes = mes.replace(this_chat_user_name+':','');
                            new_chat_data[ii]['name'] = 'You';
                            new_chat_data[ii]['is_user'] = true;
                            new_chat_data[ii]['is_name'] = true;
                            new_chat_data[ii]['send_date'] = Date.now();

                        }
                        new_chat_data[ii]['mes'] = mes.trim();
                        ii++;
                    }
                }
                i++;
                
            });
            const jsonlData = new_chat_data.map(JSON.stringify).join('\n');
            // Write the contents to the destination folder
            fs.writeFileSync(chatsPath+char.name+'/' + file+'l', jsonlData);
        });
        //fs.rmSync('public/characters/'+directoriesB[key],{ recursive: true });
        console.log(char.name+' update!');
    }
    //removeFolders('public/characters');
    fs.unlinkSync('public/characters/update.txt');
    if(mes == false){
        console.log('***');
        console.log('Сharacter format update completed successfully!');
        console.log('***');
        console.log('Now you can delete these folders, they are no longer used by TavernAI:');
    }
    for (const key in directoriesB) {
        console.log('public/characters/'+directoriesB[key]);
    }
}
function removeFolders(folder) {
    const files = fs.readdirSync(folder);
    files.forEach(function(file) {
        const filePath = folder + '/' + file;
        const stat = fs.statSync(filePath);
        if (stat.isDirectory()) {
            removeFolders(filePath);
            fs.rmdirSync(filePath);
        }
    });
}

function copyFolder(src, dest) {
    const files = fs.readdirSync(src);
    files.forEach(function(file) {
        const filePath = src + '/' + file;
        const stat = fs.statSync(filePath);
        if (stat.isFile()) {
            fs.copyFileSync(filePath, dest + '/' + file);
        } else if (stat.isDirectory()) {
            fs.mkdirSync(dest + '/' + file);
            copyFolder(filePath, dest + '/' + file);
        }
    });
}


function getDirectories2(path) {
  return fs.readdirSync(path)
    .filter(function (file) {
        return fs.statSync(path + '/' + file).isDirectory();
    })
    .sort(function (a, b) {
        return new Date(fs.statSync(path + '/' + a).mtime) - new Date(fs.statSync(path + '/' + b).mtime);
    })
    .reverse();
}
function getCharaterFile2(directories,i){
    if(directories.length > i){
            fs.stat('public/characters/'+directories[i]+'/'+directories[i]+".json", function(err, stat) {
                if (err == null) {
                    fs.readFile('public/characters/'+directories[i]+'/'+directories[i]+".json", 'utf8', (err, data) => {
                        if (err) {
                          console.error(err);
                          return;
                        }
                        //console.log(data);
                        if (!fs.existsSync('public/characters/'+directories[i]+'.png')) {
                            charactersB[character_ib] = {};
                            charactersB[character_ib] = data;
                            directoriesB[character_ib] = directories[i];
                            character_ib++;
                        }
                        i++;
                        getCharaterFile2(directories,i);
                    });
                }else{
                    i++;
                    getCharaterFile2(directories,i);
                }
            });
    }else{
        convertStage2();
    }
}<|MERGE_RESOLUTION|>--- conflicted
+++ resolved
@@ -57,10 +57,8 @@
 }
 const jsonParser = express.json({limit: '100mb'});
 const urlencodedParser = express.urlencoded({extended: true, limit: '100mb'});
-<<<<<<< HEAD
 const baseRequestArgs = { headers: { "Content-Type": "application/json" } };
 const directories = { worlds: 'public/KoboldAI Worlds/' };
-=======
 
 // CSRF Protection //
 const doubleCsrf = require('csrf-csrf').doubleCsrf;
@@ -97,7 +95,6 @@
 })
 
 app.use(CORS);
->>>>>>> e13c1a38
 
 app.use(function (req, res, next) { //Security
     const clientIp = req.connection.remoteAddress.split(':').pop();
