# -- NETWORK CONFIGURATION --
# Listen for incoming connections
listen: false
# Server port
port: 8000
# Toggle whitelist mode
whitelistMode: false
# Whitelist of allowed IP addresses
whitelist:
  - 127.0.0.1
# Toggle basic authentication for endpoints
basicAuthMode: true
# Basic authentication credentials
basicAuthUser:
<<<<<<< HEAD
  username: username
  password: password
=======
  username: "user"
  password: "password"
>>>>>>> 2e6ab8be
# Enables CORS proxy middleware
enableCorsProxy: false
# Disable security checks - NOT RECOMMENDED
securityOverride: false
# -- ADVANCED CONFIGURATION --
# Open the browser automatically
autorun: true
# Disable thumbnail generation
disableThumbnails: false
# Thumbnail quality (0-100)
thumbnailsQuality: 95
# Allow secret keys exposure via API
allowKeysExposure: false
# Skip new default content checks
skipContentCheck: false
# Disable automatic chats backup
disableChatBackup: false
# API request overrides (for KoboldAI and Text Completion APIs)
## Format is an array of objects:
## - hosts:
##   - example.com
##   headers:
##     Content-Type: application/json
requestOverrides: []
# -- PLUGIN CONFIGURATION --
# Enable UI extensions
enableExtensions: true
# Extension settings
extras:
  # Disables automatic model download from HuggingFace
  disableAutoDownload: false
  # Extra models for plugins. Expects model IDs from HuggingFace model hub in ONNX format
  classificationModel: Cohee/distilbert-base-uncased-go-emotions-onnx
  captioningModel: Xenova/vit-gpt2-image-captioning
  embeddingModel: Xenova/all-mpnet-base-v2
  promptExpansionModel: Cohee/fooocus_expansion-onnx
# -- OPENAI CONFIGURATION --
openai:
  # Will send a random user ID to OpenAI completion API
  randomizeUserId: false
# -- DEEPL TRANSLATION CONFIGURATION --
deepl:
  # Available options: default, more, less, prefer_more, prefer_less
  formality: default<|MERGE_RESOLUTION|>--- conflicted
+++ resolved
@@ -12,13 +12,8 @@
 basicAuthMode: true
 # Basic authentication credentials
 basicAuthUser:
-<<<<<<< HEAD
   username: username
   password: password
-=======
-  username: "user"
-  password: "password"
->>>>>>> 2e6ab8be
 # Enables CORS proxy middleware
 enableCorsProxy: false
 # Disable security checks - NOT RECOMMENDED
